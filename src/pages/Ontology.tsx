--- conflicted
+++ resolved
@@ -211,7 +211,6 @@
   const [lastInteractionDate, setLastInteractionDate] = useState<Date>(
     new Date(Date.now())
   );
-<<<<<<< HEAD
 
   useEffect(() => {
     // Check if a user is logged in
@@ -223,12 +222,10 @@
       }
     }
   }, [user, emailVerified]);
-=======
   const [anchor, setAnchor] = useState<null | HTMLElement>(null);
 
   const [openNotificationSection, setOpenNotificationSection] =
     useState<boolean>(false);
->>>>>>> 06268b58
 
   useEffect(() => {
     if (!user) return;
@@ -575,68 +572,6 @@
 
     return () => clearInterval(intervalId);
   }, [lastInteractionDate]);
-
-  const navigateToNode = async (nodeId: string) => {
-    updateUserDoc(eachOntologyPath[nodeId] || []);
-  };
-
-  const handleClose = useCallback(() => {
-    setOpenSelectModel(false);
-  }, [setOpenSelectModel]);
-
-  const sendNode = useCallback(
-    async (nodeId: string, title: string) => {
-      if (!user) return;
-      const messageData = {
-        nodeId: "",
-        text: title,
-        sender: user.uname,
-        senderDetail: {
-          uname: user.uname,
-          fullname: user.fName + " " + user.lName,
-          imageUrl: user.imageUrl,
-          uid: user.userId,
-        },
-        imageUrls: [],
-        reactions: [],
-        edited: false,
-        deleted: false,
-        totalReplies: 0,
-        type: ["node", "technical", "other"][selectedChatTab],
-        messageType: "node",
-        sharedNodeId: nodeId,
-        createdAt: new Date(),
-      };
-      await addDoc(collection(db, "messages"), messageData);
-    },
-    [selectedChatTab]
-  );
-
-  const openNotification = useCallback(
-    (notificationId: string, messageId: string, type: string) => {
-      const notificationRef = doc(db, "notifications", notificationId);
-      updateDoc(notificationRef, {
-        seen: true,
-      });
-      recordLogs({
-        action: "Opened a notification",
-        notificationId,
-        page: ontologyPath[ontologyPath.length - 1],
-      });
-      setSelectedChatTab(["node", "technical", "other"].indexOf(type));
-      setTimeout(() => {
-        const element = document.getElementById(`message-${messageId}`);
-        if (element) {
-          element.scrollIntoView({ behavior: "smooth", block: "center" });
-          element.style.border = `solid 1px ${DESIGN_SYSTEM_COLORS.orange400}`;
-          setTimeout(() => {
-            element.style.border = "none";
-          }, 1000);
-        }
-      }, 1000);
-    },
-    [db, user]
-  );
 
   /* ------- ------- ------- */
   // Function to generate a tree structure of specializations based on main nodes
@@ -1142,8 +1077,6 @@
     }
   };
 
-<<<<<<< HEAD
-=======
   useEffect(() => {
     const controller = columnResizerRef.current;
 
@@ -1193,7 +1126,6 @@
 
   const navigateToNode = async (nodeId: string) => {
     updateUserDoc(eachOntologyPath[nodeId] || []);
-    const node = nodes.find((n) => n.id === nodeId);
   };
 
   const handleClose = useCallback(() => {
@@ -1244,11 +1176,8 @@
         notificationId,
         page: ontologyPath[ontologyPath.length - 1],
       });
-      if (type === "node") {
-        const nodeIdx = nodes.findIndex((onto: any) => onto.id === nodeId);
-        if (nodeIdx !== -1) {
-          setCurrentVisibleNode(nodes[nodeIdx]);
-        }
+      if (type === "node" && nodeId) {
+        setCurrentVisibleNode(nodes[nodeId]);
       }
       setSelectedChatTab(
         ["node", "bug_report", "feature_request", "help"].indexOf(type)
@@ -1280,7 +1209,6 @@
     [anchor, openNotificationSection]
   );
 
->>>>>>> 06268b58
   return (
     <Box>
       {Object.keys(nodes).length > 0 ? (
@@ -1731,6 +1659,8 @@
         open={openNotificationSection}
         anchorEl={anchor}
         placement="bottom-end"
+        onPointerEnterCapture={undefined}
+        onPointerLeaveCapture={undefined}
       >
         <Notification
           user={user}
