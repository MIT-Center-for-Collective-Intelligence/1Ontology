/* 
This React component named `Ontology` is a complex and feature-rich component that serves as a central part of an application dealing with ontological data. It provides a user interface for viewing and interacting with a hierarchical structure of ontologies, managing comments, and searching through ontology nodes. The component uses Firebase Firestore for data storage and retrieval, Fuse.js for search functionality, and Material-UI for styling and layout. It also includes markdown rendering capabilities and responsive design adjustments for mobile devices.

Here's a breakdown of the key parts of the component:

### Imports and Setup
- The component imports a variety of libraries and components, including Firebase Firestore functions, Material-UI components, Fuse.js for search, and custom components like `TreeViewSimplified`, `DAGGraph`, and `MarkdownRender`.
- It defines the `Ontology` functional component and sets up state variables for managing nodes, search results, comments, UI states, and more.

### Authentication and Routing
- The component checks if the user is authenticated and their email is verified. If not, it redirects to the sign-in page.
- It uses the `useRouter` hook from Next.js to handle routing within the application.

### Firestore Data Subscription
- The component sets up Firestore subscriptions to listen for changes in nodes, user data, and locked node fields, updating the component's state accordingly.

### Ontology Path Management
- Functions like `getPath` and `updateTheUrl` are used to construct and manage the path of the current node being viewed, which is reflected in the URL hash for easy sharing and navigation.

### Ontology Tree and DAG View
- The component provides two different visualizations for the ontology structure: a tree view and a directed acyclic graph (DAG) view. Users can switch between these views using tabs.

### Search Functionality
- The `searchWithFuse` function uses Fuse.js to perform a search on the ontology nodes based on the user's query.

### Comment Management
- The component allows users to add, edit, and delete comments on ontology nodes. It uses functions like `handleSendComment`, `deleteComment`, and `editComment` to manage comment interactions.

### Inheritance Updates
- The `updateInheritance` function recursively updates fields in the ontology hierarchy that are related to inheritance, ensuring that changes in parent nodes are reflected in child nodes.

### UI Components and Layout
- The component uses Material-UI components to create a responsive layout with a header, tabs, search bar, comment section, and markdown cheatsheet.
- It uses the `@column-resizer/react` library to allow users to resize sections of the layout.

### Effects and Callbacks
- The component uses `useEffect` hooks to handle side effects such as data fetching, URL hash changes, and Firestore subscriptions.
- Callback functions like `handleLinkNavigation`, `addNewNode`, and `saveChildNode` handle user interactions with the ontology structure.

### Higher-Order Component (HOC)
- The `withAuthUser` HOC is used to wrap the `Ontology` component, providing authentication checks and redirection logic.

### Return Statement
- The component conditionally renders the main content or a loading indicator based on whether the ontology nodes have been loaded.
- It returns a structured layout with a header, ontology visualizations, and a right panel for search and comments.

### Developer Comments
- Throughout the component, there are places where additional developer comments could be added to explain complex logic, the purpose of specific functions, and the reasoning behind certain design choices.

This component is a key part of the application, providing a rich interface for users to interact with ontological data. It demonstrates the use of React hooks, Firestore, and third-party libraries to create a dynamic and responsive user experience. */

import { Bar, Container, Section } from "@column-resizer/react";

import SettingsEthernetIcon from "@mui/icons-material/SettingsEthernet";
import AccountTreeIcon from "@mui/icons-material/AccountTree";
import SearchIcon from "@mui/icons-material/Search";
import CloseIcon from "@mui/icons-material/Close";
import MenuIcon from "@mui/icons-material/Menu";
import {
  Box,
  Button,
  CircularProgress,
  Divider,
  FormControl,
  IconButton,
  InputLabel,
  MenuItem,
  Select,
  Switch,
  Tab,
  Tabs,
  TextField,
  Typography,
  useMediaQuery,
  useTheme,
} from "@mui/material";
import {
  Timestamp,
  collection,
  doc,
  getDocs,
  getFirestore,
  limit,
  onSnapshot,
  query,
  setDoc,
  updateDoc,
  where,
} from "firebase/firestore";
import Fuse from "fuse.js";
import { useCallback, useEffect, useMemo, useRef, useState } from "react";
// import markdownContent from "../components/OntologyComponents/Markdown-Here-Cheatsheet.md";
import SneakMessage from "@components/components/OntologyComponents/SneakMessage";
import Node from "@components/components/OntologyComponents/Node";
import TreeViewSimplified from "@components/components/OntologyComponents/TreeViewSimplified";
import {
  ICollection,
  ILinkNode,
  ILockedNode,
  INode,
  INodePath,
  INodeTypes,
  MainSpecializations,
  TreeData,
  TreeVisual,
} from "@components/types/INode";
import { TabPanel, a11yProps } from "@components/lib/utils/TabPanel";

import useConfirmDialog from "@components/lib/hooks/useConfirmDialog";
import withAuthUser from "@components/components/hoc/withAuthUser";
import { useAuth } from "@components/components/context/AuthContext";
import { useRouter } from "next/router";
import GraphView from "@components/components/OntologyComponents/GraphView";
import {
  DISPLAY,
  SCROLL_BAR_STYLE,
  ONTOLOGY_APPS,
} from "@components/lib/CONSTANTS";
import { NODES, USERS } from "@components/lib/firestoreClient/collections";

import { recordLogs } from "@components/lib/utils/helpers";
import { useHover } from "@components/lib/hooks/useHover";
import { MemoizedToolbarSidebar } from "@components/components/Sidebar/ToolbarSidebar";
import { NodeChange } from "@components/types/INode";
import GuidLines from "@components/components/Guidelines/GuideLines";
import SearchSideBar from "@components/components/SearchSideBar/SearchSideBar";
import Head from "next/head";
import DraggableTree from "@components/components/OntologyComponents/DraggableTree";
import {
  FEATURES,
  getNodeFromHierarchy,
  useTreeHierarchy,
} from "@components/lib/utils/treeHierarchyLoader";
import { useNodeSnapshot } from "@components/lib/utils/nodeFetcher";
import { TreeApi } from "react-arborist";
import { capitalizeFirstLetter } from "@components/lib/utils/string.utils";
import ROUTES from "@components/lib/utils/routes";
import { getAuth } from "firebase/auth";
import FullPageLogoLoading from "@components/components/layouts/FullPageLogoLoading";
const stem = require("wink-porter2-stemmer");
const tokenizer = require("wink-tokenizer");

const myTokenizer = tokenizer();

export const tokenize = (str: string) => {
  let tokens = [];
  if (str) {
    let tokenized = myTokenizer.tokenize(str);
    for (let w of tokenized) {
      if (w.tag === "word" && w.value.length > 1) {
        tokens.push(stem(w.value));
      }
    }
    // tokens = stopword.removeStopwords(tokens);
  }
  return tokens;
};

const AddContext = (nodes: any, nodesObject: any): INode[] => {
  for (let node of nodes) {
    if (node.nodeType === "context" && Array.isArray(node.properties.context)) {
      const contextId = node.properties.context[0].nodes[0]?.id;
      if (nodesObject[contextId]) {
        node.context = {
          id: contextId,
          title: nodesObject[contextId].title,
        };
      }
    }
  }
  return nodes;
};

const Ontology = ({
  skillsFuture = false,
  appName,
}: {
  skillsFuture: boolean;
  appName: string;
}) => {
  const db = getFirestore();
  const [{ emailVerified, user }] = useAuth();
  const router = useRouter();
  const isMobile = useMediaQuery("(max-width:599px)");
  const [nodes, setNodes] = useState<{ [id: string]: INode }>({});

  const { hierarchy } = useTreeHierarchy(appName);
  const [selectedNodeId, setSelectedNodeId] = useState<string | null>(null);
  const { node: fetchedNode, loading: nodeLoading } =
    useNodeSnapshot(selectedNodeId);
  const [currentVisibleNode, setCurrentVisibleNode] = useState<INode | null>(
    null,
  );

  // Sync fetched node to currentVisibleNode when using static nodes
  useEffect(() => {
    if (FEATURES.USE_STATIC_NODES && fetchedNode) {
      setCurrentVisibleNode(fetchedNode);
    }
  }, [fetchedNode]);

  // const [ontologyPath, setOntologyPath] = useState<INodePath[]>([]);
  const [snackbarMessage, setSnackbarMessage] = useState<string>("");
  const [treeVisualization, setTreeVisualization] = useState<TreeVisual>({});
  const { confirmIt, ConfirmDialog } = useConfirmDialog();
  const [viewValue, setViewValue] = useState<number>(0);
  const fuse = new Fuse(AddContext(Object.values(nodes), nodes), {
    keys: ["title", "context.title"],
  });
  const [expandedNodes, setExpandedNodes] = useState<Set<string>>(new Set());
  const [eachOntologyPath, setEachOntologyPath] = useState<{
    [key: string]: INodePath[];
  }>({});
  const [multipleOntologyPaths, setMultipleOntologyPaths] = useState<any>({});
  const columnResizerRef = useRef<any>();
  const [lastUpdate, setLastUpdate] = useState<number | null>(null);

  //last interaction date from the user
  const [lastInteractionDate, setLastInteractionDate] = useState<Date>(
    new Date(Date.now()),
  );

  const [selectedDiffNode, setSelectedDiffNode] = useState<NodeChange | null>(
    null,
  );
  const scrolling = useRef<any>();

  const { ref: toolbarRef, isHovered } = useHover();

  const [activeSidebar, setActiveSidebar] = useState<string | null>(null);

  const handleExpandSidebar = (sidebarType: string) => {
    setActiveSidebar(sidebarType);
  };
  const theme = useTheme();

  const [currentImprovement, setCurrentImprovement] = useState<any>(null);
  const [displayGuidelines, setDisplayGuidelines] = useState(false);
  const prevHash = useRef<string>();
  const [lastSearches, setLastSearches] = useState<any[]>([]);
  const [selectedChatTab, setSelectedChatTab] = useState<number>(0);
  /*  */
  const [checkedItems, setCheckedItems] = useState<Set<string>>(new Set());
  const [checkedItemsCopy, setCheckedItemsCopy] = useState<Set<string>>(
    new Set(),
  );
  const [searchValue, setSearchValue] = useState("");
  const [clonedNodesQueue, setClonedNodesQueue] = useState<{
    [nodeId: string]: { title: string; id: string };
  }>({});
  const [newOnes, setNewOnes] = useState(new Set());
  const [loadingIds, setLoadingIds] = useState(new Set());
  const [selectedProperty, setSelectedProperty] = useState("");
  const [selectedCollection, setSelectedCollection] = useState("");

  const [removedElements, setRemovedElements] = useState<Set<string>>(
    new Set(),
  );
  const [addedElements, setAddedElements] = useState<Set<string>>(new Set());
  const [treeViewData, setTreeViewData] = useState([]);
  const [loadingNodes, setLoadingNodes] = useState(false);
  const [partsInheritance, setPartsInheritance] = useState<any>({});

  const [scrollTrigger, setScrollTrigger] = useState(false);
  const [enableEdit, setEnableEdit] = useState(false);
  const [specializationNumsUnder, setSpecializationNumsUnder] = useState({});
  const [editableProperty, setEditableProperty] = useState<ICollection[]>([]);
  const [rootNode, setRootNode] = useState<string | null>(null);
  const treeRef = useRef<TreeApi<TreeData>>(null);

  const firstLoad = useRef(true);

  // Mobile state
  const [mobileSearchOpen, setMobileSearchOpen] = useState(false);
  const [mobileTreeOpen, setMobileTreeOpen] = useState(false);
  const [mobileSidebarOpen, setMobileSidebarOpen] = useState(false);

  // Auto-focus search input on mobile search open
  useEffect(() => {
    if (mobileSearchOpen && isMobile) {
      // Small delay to ensure the component is rendered
      setTimeout(() => {
        const searchInput = document.querySelector(
          'input[placeholder="Search..."]',
        ) as HTMLInputElement;
        if (searchInput) {
          searchInput.focus();
        }
      }, 100);
    }
  }, [mobileSearchOpen, isMobile]);

  const signOut = async () => {
    router.push(ROUTES.signIn);
    getAuth().signOut();
  };

  const handleCloseAddLinksModel = () => {
    setCurrentVisibleNode((prev: any) => {
      const _prev = { ...prev };
      if (_prev && selectedProperty) {
        if (
          selectedProperty === "specializations" ||
          selectedProperty === "generalizations"
        ) {
          _prev[selectedProperty] = _prev[selectedProperty].map(
            (collection: ICollection) => {
              collection.nodes = collection.nodes.filter(
                (n: { id: string }) => !clonedNodesQueue[n.id],
              );
              return collection;
            },
          );
        } else {
          _prev.properties[selectedProperty] = _prev.properties[
            selectedProperty
          ].map((collection: ICollection) => {
            collection.nodes = collection.nodes.filter(
              (n: { id: string }) => !clonedNodesQueue[n.id],
            );
            return collection;
          });
        }
      }

      return _prev;
    });

    setSelectedProperty("");
    setSelectedCollection("");
    setSearchValue("");
    setAddedElements(new Set());
    setRemovedElements(new Set());
    setCheckedItemsCopy(new Set());
    setNewOnes(new Set());
    setCheckedItems(new Set());
    setClonedNodesQueue({});
    setLoadingIds(new Set());
    setEditableProperty([]);
  };

  useEffect(() => {
    if (user) {
      // Load last searches from localStorage with userId prefix
      const searches = localStorage.getItem(`lastSearches_${user.userId}`);
      if (searches) {
        setLastSearches(JSON.parse(searches));
      }
    }
  }, [user]);

  useEffect(() => {
    // Check if a user is logged in
    if (user) {
      // Check if the user's email is verified
      if (!emailVerified) {
        // If the email is not verified, redirect to the sign-in page
        router.replace("/signin");
      }
    }
  }, [user, emailVerified]);

  useEffect(() => {
    // Function to handle changes in the URL hash
    const handleHashChange = async () => {
      // Check if there is a hash in the URL
      if (window.location.hash) {
        // Call updateUserDoc with the hash split into an array
        const visibleNodeId = window.location.hash.split("#").reverse()[0];

        if (visibleNodeId !== prevHash.current) {
          navigateToNode(visibleNodeId);
          prevHash.current = visibleNodeId;
        }

        // Update the previous hash
      }
    };

    if (typeof window !== "undefined") {
      // Call handleHashChange immediately to handle any initial hash
      handleHashChange();

      // Add an event listener to the window for hash changes
      window.addEventListener("hashchange", handleHashChange);
    }

    // Clean up the event listener when the component is unmounted
    return () => {
      window.removeEventListener("hashchange", handleHashChange);
    };
  }, [eachOntologyPath]);

  // Function to update last searches
  const updateLastSearches = (searchedNode: any) => {
    setLastSearches((prevSearches) => {
      // If searchedNode is null, only filter valid searches from prevSearches
      if (!searchedNode) {
        const validSearches = prevSearches.filter((node) => {
          const nodeInNodes = nodes[node.id];
          return nodeInNodes && !nodeInNodes.deleted; // Keep only non-deleted nodes
        });

        localStorage.setItem(
          `lastSearches_${user?.userId}`,
          JSON.stringify(validSearches),
        );
        return validSearches;
      }

      // Proceed with the usual update if searchedNode is not null
      const filteredSearches = prevSearches.filter(
        (s) => s.id !== searchedNode.id,
      );
      const updatedSearches = [searchedNode, ...filteredSearches];

      const validSearches = updatedSearches.filter((node) => {
        const nodeInNodes = nodes[node.id];
        return nodeInNodes && !nodeInNodes.deleted; // Keep only non-deleted nodes
      });

      const limitedSearches = validSearches.slice(0, 20);

      // Update localStorage with the new list of searches
      localStorage.setItem(
        `lastSearches_${user?.userId}`,
        JSON.stringify(limitedSearches),
      );
      return limitedSearches;
    });
  };

  // Function to perform a search using Fuse.js library
  const searchWithFuse = (query: string, nodeType?: INodeTypes): INode[] => {
    // Return an empty array if the query is empty
    if (!query) {
      return [];
    }

    // Perform search using Fuse.js, filter out deleted items
    return fuse
      .search(query)
      .map((result) => result.item)
      .filter(
        (item: INode) =>
          !item.deleted &&
          !item.category &&
          (!nodeType || nodeType === item.nodeType),
      );
  };

  const handleViewChange = (event: any, newValue: number) => {
    setViewValue(newValue);
    recordLogs({
      action: "view change",
      viewType: newValue === 0 ? "Tree View" : "Dag View",
    });
  };

  useEffect(() => {
    const controller = columnResizerRef.current;

    if (controller) {
      const resizer = controller.getResizer();

      resizer.resizeSection(2, { toSize: 0 });
      controller.applyResizer(resizer);
    }
  }, []); // Removed dependencies to fix column auto-resizing when node content changes (when editing nodes through yjsEditor)

  useEffect(() => {
    const checkIfDifferentDay = () => {
      const today = new Date();
      if (
        today.getDate() !== lastInteractionDate.getDate() ||
        today.getMonth() !== lastInteractionDate.getMonth() ||
        today.getFullYear() !== lastInteractionDate.getFullYear()
      ) {
        window.location.reload();
      }
    };

    const intervalId = setInterval(checkIfDifferentDay, 1000);

    return () => clearInterval(intervalId);
  }, [lastInteractionDate]);

  /* ------- ------- ------- */

  // This function finds the path of a node in a nested structure of mainNodes and their children.
  const findOntologyPath = useCallback(
    ({
      mainNodes,
      path,
      eachOntologyPath,
      visited = new Set(),
    }: {
      mainNodes: INode[];
      path: INodePath[];
      eachOntologyPath: { [nodeId: string]: INodePath[] };
      visited?: Set<string>;
    }): { [nodeId: string]: INodePath[] } | undefined => {
      try {
        for (let node of mainNodes) {
          if (!node || visited.has(node.id)) {
            continue;
          }

          visited.add(node.id);

          eachOntologyPath[node.id] = [
            ...path,
            {
              title: node.title,
              id: !!node.category ? `${node.id}-${node.title.trim()}` : node.id,
              category: !!node.category,
            },
          ];

          node.specializations.forEach((collection) => {
            const specializationsData: INode[] = [];

            collection.nodes.forEach((n: ILinkNode) =>
              specializationsData.push(nodes[n.id]),
            );

            const subPath = [...path];
            subPath.push({
              title: node.title,
              id: !!node.category ? `${node.id}-${node.title.trim()}` : node.id,
              category: !!node.category,
            });
            if (collection.collectionName !== "main") {
              subPath.push({
                title: collection.collectionName,
                id: `${node.id}-${collection.collectionName.trim()}`,
                category: true,
              });
            }
            // Recursively call the findOntologyPath function for the filtered specializations
            const result = findOntologyPath({
              mainNodes: specializationsData,
              path: [...subPath],
              eachOntologyPath,
              visited,
            });
            if (result) {
              eachOntologyPath = result;
            }
          });
        }

        // Return the accumulated ontology paths
        return eachOntologyPath;
      } catch (error: any) {
        recordLogs({
          type: "error",
          error: JSON.stringify({
            name: error.name,
            message: error.message,
            stack: error.stack,
          }),
        });
      }
    },
    [nodes],
  );

  // This function returns a map where each nodeId maps to an array of all possible paths to that node
  const findMultipleOntologyPaths = useCallback(
    ({
      mainNodes,
      path,
      multipleOntologyPaths,
      visited = new Set(),
    }: {
      mainNodes: INode[];
      path: INodePath[];
      multipleOntologyPaths: { [nodeId: string]: INodePath[][] };
      visited?: Set<string>;
    }): { [nodeId: string]: INodePath[][] } | undefined => {
      try {
        for (let node of mainNodes) {
          if (!node) continue;

          const pathSignature = `${node.id}-${path.map((p) => p.id).join("-")}`;
          if (visited.has(pathSignature)) continue;
          visited.add(pathSignature);

          const newPath = [
            ...path,
            {
              title: node.title,
              id: !!node.category ? `${node.id}-${node.title.trim()}` : node.id,
              category: !!node.category,
            },
          ];

          if (!multipleOntologyPaths[node.id]) {
            multipleOntologyPaths[node.id] = [newPath];
          } else {
            const newPathIds = newPath.map((p) => p.id).join(":");
            const isDuplicate = multipleOntologyPaths[node.id].some(
              (existingPath) =>
                existingPath.map((p) => p.id).join(":") === newPathIds,
            );

            if (!isDuplicate) {
              multipleOntologyPaths[node.id].push(newPath);
            }
          }

          node.specializations.forEach((collection) => {
            const specializationsData: INode[] = [];
            collection.nodes.forEach((n: ILinkNode) =>
              specializationsData.push(nodes[n.id]),
            );

            const subPath = [...newPath];
            if (collection.collectionName !== "main") {
              subPath.push({
                title: collection.collectionName,
                id: `${node.id}-${collection.collectionName.trim()}`,
                category: true,
              });
            }

            const result = findMultipleOntologyPaths({
              mainNodes: specializationsData,
              path: subPath,
              multipleOntologyPaths,
              visited,
            });

            if (result) {
              multipleOntologyPaths = result;
            }
          });
        }

        return multipleOntologyPaths;
      } catch (error: any) {
        recordLogs({
          type: "error",
          error: JSON.stringify({
            name: error.name,
            message: error.message,
            stack: error.stack,
          }),
        });
      }
    },
    [nodes],
  );

  useEffect(() => {
    const mainNodes = Object.values(nodes).filter(
      (node: any) =>
        node.category || (typeof node.root === "boolean" && !!node.root),
    );
    if (mainNodes.length > 0) {
      let eachOntologyPath = findOntologyPath({
        mainNodes,
        path: [],
        eachOntologyPath: {},
      });
      if (eachOntologyPath) {
        setEachOntologyPath(eachOntologyPath);
      }

      let multipleOntologyPaths = findMultipleOntologyPaths({
        mainNodes,
        path: [],
        multipleOntologyPaths: {},
      });
      if (multipleOntologyPaths) {
        setMultipleOntologyPaths(multipleOntologyPaths);
      }
    }
  }, [nodes]);

  // Function to generate a tree structure of specializations based on main nodes
  const getSpecializationsTree = (
    _nodes: INode[],
    path: string[],
    visited: Set<string> = new Set(),
  ) => {
    let newSpecializationsTree: any = {};

    if (_nodes.length === 0) return {};

    for (let node of _nodes) {
      if (!node || visited.has(node.id)) {
        continue;
      }
      visited.add(node.id);
      const nodeTitle = node.title;
      const parts = Array.isArray(node.properties.parts)
        ? node.properties.parts.flatMap((c) => c.nodes)
        : [];
      // Create an entry for the current node in the main specializations tree
      newSpecializationsTree[node.id] = {
        id: node.category ? `${node.id}-${nodeTitle.trim()}` : node.id,
        path: [...path, node.id],
        isCategory: !!node.category,
        locked: !!node.locked,
        title: nodeTitle,
        unclassified: !!node.unclassified,
        parts,
        specializations: {},
        generalizations: {},
      };

      // Iterate through each collection in the specializations child-nodes
      for (let collection of node.specializations) {
        // Filter nodes based on the current collection
        const specializations: INode[] = [];
        collection.nodes.forEach((nodeLink: { id: string }) => {
          specializations.push(nodes[nodeLink.id]);
        });

        if (collection.collectionName === "main") {
          newSpecializationsTree[node.id].specializations = {
            ...(newSpecializationsTree[node.id]?.specializations || {}),
            ...getSpecializationsTree(
              specializations,
              [...path, node.id],
              visited,
            ),
          };
          newSpecializationsTree[node.id].generalizations =
            node.generalizations[0].nodes;
        } else {
          newSpecializationsTree[node.id].specializations[
            collection.collectionName
          ] = {
            isCategory: true,
            id: `${node.id}-${collection.collectionName.trim()}`,
            title: collection.collectionName,
            locked: !!node.locked,
            specializations: getSpecializationsTree(
              specializations,
              [...path, node.id],
              visited,
            ),
            generalizations: node.generalizations[0].nodes,
          };
        }
      }
    }

    // Return the main specializations tree
    return newSpecializationsTree;
  };
  const getRootNode = async () => {
    const rootQuery = query(
      collection(db, NODES),
      where("deleted", "==", false),
      where("root", "==", true),
      where("appName", "==", appName),
      limit(1),
    );
    const nodesDocs = await getDocs(rootQuery);
    if (nodesDocs.docs.length > 0) {
      const root = nodesDocs.docs[0];
      setRootNode(root.id);
    }
  };

  useEffect(() => {
    // Skip loading nodes from Firestore if using static nodes
    if (FEATURES.USE_STATIC_NODES) {
      setLoadingNodes(false);
      return;
    }

    // Create a query for the NODES collection where "deleted" is false
    let nodesQuery = null;

    if (skillsFuture && appName) {
      getRootNode();
      nodesQuery = query(
        collection(db, NODES),
        where("deleted", "==", false),
        where("appName", "==", appName),
      );
    } else {
      nodesQuery = query(
        collection(db, NODES),
        where("deleted", "==", false),
        where("skillsFuture", "==", false),
      );
    }
    setLoadingNodes(true);
    // Set up a snapshot listener to track changes in the nodes collection
    const unsubscribeNodes = onSnapshot(nodesQuery, (snapshot) => {
      // Get the changes (added, modified, removed) in the snapshot
      const docChanges = snapshot.docChanges();

      // Update the state based on the changes in the nodes collection
      setNodes((prev: any) => {
        const _prev = { ...prev };
        let changed = false;

        for (let change of docChanges) {
          const nodeId = change.doc.id;
          const data = { id: nodeId, ...change.doc.data() };

          if (change.type === "removed") {
            if (nodeId in _prev) {
              delete _prev[nodeId];
              changed = true;
            }
          } else {
            const prevNode = _prev[nodeId];
            const isDifferent =
              JSON.stringify(prevNode) !== JSON.stringify(data);
            if (isDifferent) {
              _prev[nodeId] = data;
              changed = true;
            }
          }
        }

        return _prev;
      });
    });
    setTimeout(() => {
      setLoadingNodes(false);
    }, 4000);
    // Unsubscribe from the snapshot listener when the component is unmounted
    return () => unsubscribeNodes();
  }, [db, appName]);

  useEffect(() => {
    if (currentVisibleNode?.id) {
      setCurrentVisibleNode((prev) => {
        if (nodes[currentVisibleNode?.id]) {
          return nodes[currentVisibleNode?.id];
        }
        return prev;
      });
    }
  }, [nodes, appName]);

  const getTreeView = ({ mainCategories, visited, path }: any): any => {
    const newNodes = [];

    for (let node of mainCategories) {
      if (!node) continue;

      const currentPath = [...path, node.id];
      const pathNode = currentPath.join("-");

      if (
        path.includes(node.id) ||
        (visited.has(pathNode) && currentPath.length !== 1)
      ) {
        if (
          typeof visited.get(pathNode) !== "boolean" &&
          visited.get(pathNode)
        ) {
          newNodes.push(visited.get(pathNode));
        }
        continue;
      }

      const specializations = node.specializations;
      let childrenInOrder = [];

      for (let collection of specializations) {
        const children = [];
        for (let _node of collection.nodes) {
          if (nodes[_node.id]) {
            children.push(nodes[_node.id]);
          }
        }

        visited.set(pathNode, true);
        if (collection.collectionName === "main") {
          const mainChildren = getTreeView({
            mainCategories: children,
            visited,
            path: currentPath,
          });
          for (let child of mainChildren) {
            if (child && "id" in child) {
              childrenInOrder.push({
                ...child,
                isMainItem: true,
                originalCollectionIndex: specializations.indexOf(collection),
              });
            }
          }
        } else {
          const id = [...currentPath, collection.collectionName].join("-");

          const _children = getTreeView({
            mainCategories: children,
            visited,
            path: currentPath,
          });
          const record = {
            id: id,
            nodeId: node.id,
            nodeType: node.nodeType,
            name: collection.collectionName,
            children: _children,
            category: true,
            unclassified: node.unclassified,
            originalCollectionIndex: specializations.indexOf(collection),
          };
          childrenInOrder.push(record);
        }
      }

      childrenInOrder.sort(
        (a, b) =>
          (a.originalCollectionIndex || 0) - (b.originalCollectionIndex || 0),
      );

      const record = {
        id: pathNode,
        nodeId: node.id,
        name: node.title,
        nodeType: node.nodeType,
        children: childrenInOrder,
        category: !!node.category,
        unclassified: node.unclassified,
      };
      visited.set(pathNode, record);
      newNodes.push(record);
    }
    return newNodes;
  };

  useEffect(() => {
    // Skip tree view data generation when using static nodes
    if (FEATURES.USE_STATIC_NODES) {
      return;
    }

    // Filter nodes to get only those with a defined category
    const spreadNodes = Object.values(nodes);
    let mainCategories = spreadNodes.filter(
      (node: INode) =>
        node.category || (typeof node.root === "boolean" && !!node.root),
    );
    if (skillsFuture) {
      mainCategories = mainCategories.sort((a: any, b: any) => {
        const aHasAct = a.title.toLowerCase().includes("act");
        const bHasAct = b.title.toLowerCase().includes("act");
        return Number(bHasAct) - Number(aHasAct);
      });
    }
    // Sort main nodes based on a predefined order
    mainCategories.sort((nodeA: any, nodeB: any) => {
      const order = [
        "WHAT: Activities and Objects",
        "WHO: Actors",
        "WHY: Evaluation",
        "Where: Context",
        "ONet",
      ];
      const nodeATitle = nodeA.title;
      const nodeBTitle = nodeB.title;
      return order.indexOf(nodeATitle) - order.indexOf(nodeBTitle);
    });
    // Generate a tree structure of specializations from the sorted main nodes
    let treeOfSpecializations = getSpecializationsTree(mainCategories, []);
    const specNums: any = {};
    if (
      skillsFuture &&
      (appName === "Full WordNet O*Net Verb Hierarchy - Tom's Version" ||
        appName === "Ontology - Demo Version" ||
        appName === "Ontology - Development Version")
    ) {
      for (let rootNode of mainCategories) {
        const filterMNodes = spreadNodes.filter(
          (c) => c.rootId === rootNode.id,
        );
        specNums[rootNode.id] = filterMNodes.length;
        const start =
          appName === "Full WordNet O*Net Verb Hierarchy - Tom's Version"
            ? "[original task]"
            : "[o*net]";
        specNums[`${rootNode.id}-extra`] = filterMNodes.filter((n) =>
          n.title.toLowerCase().startsWith(start),
        ).length;
      }
      setSpecializationNumsUnder(specNums);
    }

    const _result = getTreeView({
      mainCategories,
      visited: new Map(),
      path: [],
    });

    setTreeViewData(_result);
    // Set the generated tree structure for visualization
    setTreeVisualization(treeOfSpecializations);
  }, [nodes]);

  useEffect(() => {
    // if (currentVisibleNode) return;
    if (firstLoad) {
      const nodeFromHash = window.location.hash.split("#").reverse()[0];
      
      // For static nodes, just set the ID to fetch
      if (FEATURES.USE_STATIC_NODES) {
        
        const initialNodeId =
          nodeFromHash ||
          user?.currentNode ||
          rootNode ||
          "hn9pGQNxmQe9Xod5MuKK";
        setSelectedNodeId(initialNodeId);
      } else {
        if (nodeFromHash && nodes[nodeFromHash]) {
          setCurrentVisibleNode(nodes[nodeFromHash]);
        } else if (user?.currentNode && nodes[user.currentNode]) {
          setCurrentVisibleNode(nodes[user.currentNode]);
        } else {
          setCurrentVisibleNode(nodes[rootNode || "hn9pGQNxmQe9Xod5MuKK"]!);
        }
      }
      firstLoad.current = false;
    }
  }, [user?.currentNode, rootNode, nodes]);

  // Function to update the user document with the current ontology path
  const openedANode = async (currentNode: string) => {
    if (!user) return;
    const userRef = doc(collection(db, USERS), user.uname);
    // Update the user document with the ontology path

    await updateDoc(userRef, { currentNode });

    // Record logs if ontology path is not empty
    if (currentNode) {
      recordLogs({
        action: "Opened a node",
        node: currentNode,
      });
    }
  };

  const updateTheUrl = (path: INodePath[]) => {
    if (!path) {
      return;
    }
    let newHash = "";
    path.forEach((p: any) => (newHash = newHash + `#${p.id.trim()}`));
    window.location.hash = newHash;
  };
  const initializeExpanded = (ontologyPath: INodePath[]) => {
    if (!ontologyPath) {
      return;
    }
    const newExpandedSet: Set<string> = new Set();

    const node = nodes[ontologyPath[ontologyPath.length - 1].id];
    const nodeGeneralizations = node.generalizations[0].nodes;

    const generalizationSet: Set<string> = new Set(
      nodeGeneralizations.map((g) => g.id),
    );

    // Initialize the expanded set with the current node's ID
    newExpandedSet.add(node.id);

    const addGeneralizationsToSet = (id: string, expandedSet: any) => {
      if (expandedSet.has(id)) return;

      expandedSet.add(id);

      const currentNode = nodes[id];

      if (!currentNode) return;

      if (
        currentNode &&
        currentNode.generalizations &&
        currentNode.generalizations.length > 0
      ) {
        const generalizations = currentNode.generalizations[0].nodes;

        currentNode.specializations?.forEach((specialization) => {
          if (specialization.collectionName !== "main") {
            specialization.nodes.forEach((spec) => {
              if (
                generalizationSet.has(spec.id) ||
                newExpandedSet.has(spec.id)
              ) {
                addGeneralizationsToSet(
                  `${currentNode.id}-${specialization.collectionName.trim()}`,
                  expandedSet,
                );
              }
            });
          }
        });
        generalizations.forEach((g) =>
          addGeneralizationsToSet(g.id, expandedSet),
        );
      }
    };
    for (let generalization of nodeGeneralizations) {
      addGeneralizationsToSet(generalization.id, newExpandedSet);
    }
    for (let node of ontologyPath) {
      newExpandedSet.add(node.id);
    }
    setExpandedNodes(newExpandedSet);
  };

  useEffect(() => {
    if (!currentVisibleNode?.id || !nodes[currentVisibleNode?.id]) {
      return;
    }

    openedANode(currentVisibleNode?.id);

    // Check if this is a root node - if so, skip initializeExpanded to prevent scrolling
    const isRootNode =
      eachOntologyPath[currentVisibleNode?.id] &&
      eachOntologyPath[currentVisibleNode?.id].length === 1;

    if (expandedNodes.size === 0 && !isRootNode) {
      initializeExpanded(eachOntologyPath[currentVisibleNode?.id]);
    }
    // setOntologyPath(eachOntologyPath[currentVisibleNode?.id]);

    updateTheUrl([
      { id: currentVisibleNode?.id, title: currentVisibleNode.title },
    ]);
  }, [currentVisibleNode?.id, eachOntologyPath]);

  // Callback function to add a new node to the database

  // Define a callback function to handle the opening of the ontology DAGRE view.
  const onOpenNodeDagre = useCallback(
    async (nodeId: string) => {
      // Check if a user is logged in, if not, exit the function.
      if (!user) return;

      // Check if the node with the specified ID exists and is not a main node (no category).
      if (nodes[nodeId] && !nodes[nodeId].category) {
        // Set the currentVisibleNode as the currently selected node.
        setCurrentVisibleNode(nodes[nodeId]);

        // Record logs for the action of opening the DAGRE view for the node.
        recordLogs({
          action: "opened dagre-view",
          itemClicked: nodes[nodeId].id,
        });
      }
    },
    // Dependency array includes ontologies and user, ensuring the function re-renders when these values change.
    [nodes, user],
  );

  // Function to handle opening node tree
  const onOpenNodesTree = useCallback(
    async (nodeId: string) => {
      // Check if user is logged in

      if (!user) return;
      //update the expanded state
      /*    setExpandedNodes((prevExpanded: Set<string>) => {
        const newExpanded = new Set(prevExpanded); // Create a new set to avoid mutating the previous state
        if (newExpanded.has(nodeId)) {
          // newExpanded.delete(nodeId); // Remove the nodeId if it exists
        } else {
          newExpanded.add(nodeId); // Otherwise, add it
        }
        return newExpanded;
      }); */

      // When using static nodes, fetch individual node snapshot when navigating through tree
      if (FEATURES.USE_STATIC_NODES) {
        // Get basic data from hierarchy if available for immediate UI feedback
        const hierarchyNode = hierarchy
          ? getNodeFromHierarchy(hierarchy, nodeId)
          : null;

        // Needs fix on better approach
        if (hierarchyNode) {
          setCurrentVisibleNode({
            id: nodeId,
            title: hierarchyNode.title,
            deleted: false,
            properties: {
              parts: [{ collectionName: "main", nodes: [] }],
              isPartOf: [{ collectionName: "main", nodes: [] }],
            },
            inheritance: {},
            inheritanceParts: {},
            specializations: [{ collectionName: "main", nodes: [] }],
            generalizations: [{ collectionName: "main", nodes: [] }],
            root: "",
            propertyType: {},
            nodeType: (hierarchyNode.nodeType || "activity") as INodeTypes,
            textValue: {},
            createdBy: "",
            category: hierarchyNode.category,
            locked: hierarchyNode.locked,
            unclassified: hierarchyNode.unclassified,
          });
        }

        // Fetch node data
        setSelectedNodeId(nodeId);
      } else {
        // Check if node exists and has a category
        if (nodes[nodeId] && !nodes[nodeId].category) {
          // Set the currently open node
          setCurrentVisibleNode(nodes[nodeId]);

          // Record logs for the action of clicking the tree-view
          recordLogs({
            action: "clicked tree-view",
            itemClicked: nodes[nodeId].id,
          });
        }
      }
    },
    [nodes, user],
  );

  // Function to retrieve main specializations from tree visualization data
  const getMainSpecializations = (treeVisualization: TreeVisual) => {
    let mainSpecializations: MainSpecializations = {};

    // Loop through categories in tree visualization
    for (let category in treeVisualization) {
      mainSpecializations = {
        ...mainSpecializations,
        ...treeVisualization[category].specializations,
      };
    }

    for (let type in mainSpecializations) {
      if (nodes[mainSpecializations[type].id]?.nodeType) {
        mainSpecializations[nodes[mainSpecializations[type].id].nodeType] =
          mainSpecializations[type];
      }
      delete mainSpecializations[type];
    }
    return mainSpecializations;
  };

  const mainSpecializations = useMemo(() => {
    return getMainSpecializations(treeVisualization);
  }, [treeVisualization]);

  const navigateToNode = useCallback(
    async (nodeId: string) => {
      // adding timeout to test if truncated issue persists
      if (currentImprovement) {
        return;
      }
      /* if (
        selectedProperty &&
        (addedElements.size > 0 || removedElements.size > 0) &&
        (await confirmIt(
          `Unsaved changes detected in ${capitalizeFirstLetter(
            DISPLAY[selectedProperty]
              ? DISPLAY[selectedProperty]
              : selectedProperty,
          )}. Do you want to discard them?`,
          "Keep Changes",
          "Discard Changes",
        ))
      ) {
        return;
      } */
      handleCloseAddLinksModel();
      if (currentVisibleNode && nodeId === currentVisibleNode.id) {
        const element = document.getElementById(`property-title`);
        if (element) {
          setTimeout(() => {
            element.style.transition = "box-shadow 0.3s ease";
            element.style.boxShadow = "0 0 10px 3px rgba(255, 165, 0, 0.7)";
          }, 500);
          setTimeout(() => {
            element.style.boxShadow = "";
          }, 2000);
        }
      }

      if (nodes[nodeId]) {
        setCurrentVisibleNode(nodes[nodeId]);
        initializeExpanded(eachOntologyPath[nodeId]);
        setSelectedDiffNode(null);
        setScrollTrigger((prev) => !prev);
      }
    },
    [
      selectedProperty,
      addedElements,
      removedElements,
      nodes,
      eachOntologyPath,
      currentImprovement,
    ],
  );

  // This function is called when a search result node is clicked.
  const openSearchedNode = useCallback(
    (node: INode, searched = true) => {
      try {
        // Set the clicked node as the open currentVisibleNode
        // setCurrentVisibleNode(node);

        navigateToNode(node.id);

        setTimeout(() => {
          const elements = document.getElementsByClassName("node-" + node?.id);
          const firstElement = elements.length > 0 ? elements[0] : null;

          if (firstElement) {
            firstElement.scrollIntoView({
              behavior: "smooth",
              block: "center",
            });
          }
        }, 500);
        // initializeExpanded(eachOntologyPath[node.id]);
        // Record the click action in logs
        if (searched) {
          recordLogs({
            action: "Search result clicked",
            clicked: node.id,
          });
        }
      } catch (error) {
        console.error(error);
      }
    },
    [navigateToNode],
  );

  useEffect(() => {
    if (process.env.NODE_ENV === "development") return;
    const handleUserActivity = () => {
      const currentTime = Date.now();
      setLastInteractionDate(new Date(currentTime));

      if (user && user?.uname !== "ouhrac") {
        const timeSinceLastUpdate =
          lastUpdate !== null ? currentTime - lastUpdate || 0 : 60001;
        if (timeSinceLastUpdate >= 60000) {
          const userDocRef = doc(collection(db, USERS), user.uname);
          updateDoc(userDocRef, {
            lastInteracted: Timestamp.now(),
          });
          setLastUpdate(currentTime);
        }
      }
    };
    handleUserActivity();
    window.addEventListener("click", handleUserActivity);

    return () => {
      window.removeEventListener("click", handleUserActivity);
    };
  }, [user, lastUpdate, db]);

  useEffect(() => {
    const checkIfDifferentDay = () => {
      const today = new Date();
      if (
        today.getDate() !== lastInteractionDate.getDate() ||
        today.getMonth() !== lastInteractionDate.getMonth() ||
        today.getFullYear() !== lastInteractionDate.getFullYear()
      ) {
        window.location.reload();
      }
    };

    const intervalId = setInterval(checkIfDifferentDay, 1000);

    return () => clearInterval(intervalId);
  }, [lastInteractionDate]);

  // Handle escape key for mobile overlays
  // useEffect(() => {
  //   const handleEscape = (e: KeyboardEvent) => {
  //     if (e.key === "Escape") {
  //       if (mobileSearchOpen) {
  //         setMobileSearchOpen(false);
  //       }
  //       if (mobileTreeOpen) {
  //         setMobileTreeOpen(false);
  //       }
  //     }
  //   };

  //   if (isMobile) {
  //     window.addEventListener("keydown", handleEscape);
  //     return () => window.removeEventListener("keydown", handleEscape);
  //   }
  // }, [isMobile, mobileSearchOpen, mobileTreeOpen]);

  const displaySidebar = useCallback(
    (sidebarName: "chat" | "nodeHistory" | "inheritanceSettings") => {
      if (activeSidebar === sidebarName) {
        setActiveSidebar(null);
        // Close mobile sidebar when deactivating
        if (isMobile) {
          setMobileSidebarOpen(false);
        }
      } else {
        setSelectedChatTab(0);
        handleExpandSidebar(sidebarName);
        // Open mobile sidebar when activating on mobile
        if (isMobile) {
          setMobileSidebarOpen(true);
        }
      }
    },
    [activeSidebar, isMobile],
  );

  const compareTitles = (title1: string, title2: string): boolean => {
    const tokens1 = tokenize(title1);
    const tokens2 = tokenize(title2);

    return (
      tokens1.every((token) => tokens2.includes(token)) ||
      tokens2.every((token) => tokens1.includes(token))
    );
  };

  useEffect(() => {
    if (!currentVisibleNode) return;

    const _inheritanceDetails: any = {};

    const _currentVisibleNode = { ...currentVisibleNode };

    let parts = _currentVisibleNode?.properties.parts || [];
    const inheritanceRef = _currentVisibleNode.inheritance["parts"]?.ref;
    if (inheritanceRef && nodes[inheritanceRef]) {
      parts = nodes[inheritanceRef].properties["parts"];
    }

    const generalizations = (
      _currentVisibleNode?.generalizations || []
    ).flatMap((c) => c.nodes);
    const checkGeneralizations = (
      partId: string,
    ): { genId: string; partOf: string | null }[] | null => {
      let inheritanceDetails: { genId: string; partOf: string | null }[] = [];

      for (let generalization of generalizations) {
        if (!nodes[generalization.id]) {
          continue;
        }
        const refPartsId = nodes[generalization.id].inheritance["parts"].ref;
        let generalizationParts = nodes[generalization.id]?.properties.parts;
        if (refPartsId && nodes[refPartsId]) {
          generalizationParts = nodes[refPartsId]?.properties.parts;
        }

        const partIdex = generalizationParts[0].nodes.findIndex(
          (c) => c.id === partId,
        );

        let partOfIdx: any = -1;

        if (partIdex === -1) {
          for (let { id } of generalizationParts[0].nodes) {
            const specializationPart = (
              nodes[id]?.specializations || []
            ).flatMap((c) => c.nodes);
            partOfIdx = specializationPart.findIndex((c) => c.id === partId);
            if (partOfIdx !== -1) {
              inheritanceDetails.push({
                genId: generalization.id,
                partOf: id,
              });
            }
          }
        }
        if (partIdex === -1) {
          const ontologyPathForPart = eachOntologyPath[partId] ?? [];

          const exacts = generalizationParts[0].nodes.filter((n) => {
            const findIndex = ontologyPathForPart.findIndex(
              (d) => d.id === n.id,
            );
            return findIndex !== -1;
          });
          if (exacts.length > 0) {
            inheritanceDetails.push({
              genId: generalization.id,
              partOf: exacts[0].id,
            });
          }
        }

        if (partIdex !== -1) {
          inheritanceDetails.push({
            genId: generalization.id,
            partOf: generalizationParts[0].nodes[partIdex].id,
          });
        }
      }
      if (inheritanceDetails.length > 0) {
        return inheritanceDetails;
      }
      return null;
    };

    if (parts) {
      for (let node of parts[0].nodes) {
        if (nodes[node.id]) {
          _inheritanceDetails[node.id] = checkGeneralizations(node.id);
        }
      }
    }
    setPartsInheritance(_inheritanceDetails);
  }, [currentVisibleNode, nodes]);

<<<<<<< HEAD
  // Only show loading if not using static nodes and nodes haven't loaded yet
  if (!FEATURES.USE_STATIC_NODES && Object.keys(nodes).length <= 0) {
    return (
      <Box
        sx={{
          display: "flex",
          justifyContent: "center",
          alignItems: "center",
          height: "100vh",
          flexDirection: "column",
        }}
      >
        <Box
          component="img"
          src="../loader.gif"
          alt="Loading..."
          sx={{ width: 200, height: 200, borderRadius: "25px" }}
        />
      </Box>
    );
=======
  if (Object.keys(nodes).length <= 0) {
    return <FullPageLogoLoading />;
>>>>>>> b0174795
  }

  return (
    <>
      <Head>
        <title>
          {currentVisibleNode ? currentVisibleNode.title : "1ontology"}
        </title>
      </Head>

      {/* Mobile Header */}
      {isMobile && (
        <Box
          sx={{
            position: "fixed",
            top: 0,
            left: 0,
            right: 0,
            zIndex: 1000,
            backgroundColor:
              theme.palette.mode === "dark" ? "#303134" : "white",
            borderBottom: "1px solid",
<<<<<<< HEAD
            borderColor: theme.palette.mode === "dark" 
=======
            borderColor:
              theme.palette.mode === "dark"
>>>>>>> b0174795
                ? "rgba(255, 255, 255, 0.08)"
                : "rgba(0, 0, 0, 0.08)",
            display: "flex",
            alignItems: "center",
            padding: "8px 16px",
            gap: 1,
          }}
        >
          <IconButton
            onClick={() => setMobileTreeOpen(!mobileTreeOpen)}
            sx={{
              color: mobileTreeOpen
                ? theme.palette.primary.main
                : theme.palette.text.secondary,
            }}
          >
            <AccountTreeIcon />
          </IconButton>

          <Box
            onClick={() => setMobileSearchOpen(true)}
            sx={{
              flex: 1,
              display: "flex",
              alignItems: "center",
              backgroundColor: theme.palette.action.hover,
              borderRadius: "20px",
              padding: "8px 16px",
              cursor: "pointer",
              "&:hover": {
                backgroundColor: theme.palette.action.selected,
              },
            }}
          >
            <SearchIcon sx={{ color: theme.palette.text.secondary, mr: 1 }} />
            <Typography
              variant="body2"
              sx={{
                color: theme.palette.text.secondary,
                flex: 1,
              }}
            >
              Search ontology...
            </Typography>
          </Box>

          <IconButton
            onClick={() => setMobileSidebarOpen(!mobileSidebarOpen)}
            sx={{
              color: mobileSidebarOpen
                ? theme.palette.primary.main
                : theme.palette.text.secondary,
            }}
          >
            <MenuIcon />
          </IconButton>
        </Box>
      )}

      {/* Mobile Search Overlay */}
      {isMobile && mobileSearchOpen && (
        <Box
          sx={{
            position: "fixed",
            top: 0,
            left: 0,
            right: 0,
            bottom: 0,
            zIndex: 1100,
            backgroundColor: theme.palette.background.default,
          }}
        >
          <Box
            sx={{
              display: "flex",
              alignItems: "center",
              padding: "8px 16px",
              borderBottom: "1px solid",
<<<<<<< HEAD
              borderColor: theme.palette.mode === "dark" 
=======
              borderColor:
                theme.palette.mode === "dark"
>>>>>>> b0174795
                  ? "rgba(255, 255, 255, 0.08)"
                  : "rgba(0, 0, 0, 0.08)",
              gap: 1,
            }}
          >
            <IconButton
              onClick={() => setMobileSearchOpen(false)}
              sx={{ color: theme.palette.text.primary }}
            >
              <CloseIcon />
            </IconButton>
            <Typography variant="h6" sx={{ flex: 1 }}>
              Search
            </Typography>
          </Box>

          <Box
            sx={{
              height: "calc(100vh - 64px)",
              overflow: "auto",
              ...SCROLL_BAR_STYLE,
            }}
          >
            <SearchSideBar
              openSearchedNode={(node: INode, searched: boolean = true) => {
                openSearchedNode(node, searched);
                setMobileSearchOpen(false);
              }}
              searchWithFuse={searchWithFuse}
              lastSearches={lastSearches}
              updateLastSearches={updateLastSearches}
              skillsFuture={skillsFuture}
              skillsFutureApp={appName}
            />
          </Box>
        </Box>
      )}

      {/* Mobile Tree Panel */}
      {isMobile && (
        <Box
          sx={{
            position: "fixed",
            top: "56px", // Below mobile header
            left: 0,
            right: 0,
            height: mobileTreeOpen ? "50vh" : "0",
            backgroundColor:
              theme.palette.mode === "dark" ? "#303134" : "white",
            overflow: "hidden",
            display: "flex",
            flexDirection: "column",
            zIndex: 999,
            transition: "height 0.3s ease-in-out",
            borderBottom: mobileTreeOpen ? "1px solid" : "none",
<<<<<<< HEAD
            borderColor: theme.palette.mode === "dark" 
=======
            borderColor:
              theme.palette.mode === "dark"
>>>>>>> b0174795
                ? "rgba(255, 255, 255, 0.08)"
                : "rgba(0, 0, 0, 0.08)",
          }}
        >
          {skillsFuture && (
<<<<<<< HEAD
            <Box sx={{ 
=======
            <Box
              sx={{
>>>>>>> b0174795
                m: "10px",
                mt: "20px",
                flexShrink: 0,
                opacity: mobileTreeOpen ? 1 : 0,
                transition: "opacity 0.3s ease-in-out",
<<<<<<< HEAD
            }}>
=======
              }}
            >
>>>>>>> b0174795
              <FormControl
                variant="outlined"
                sx={{ borderRadius: "20px" }}
                fullWidth
              >
                <InputLabel id="mobile-property-type-label">
                  Which Ontology
                </InputLabel>
                <Select
                  labelId="mobile-property-type-label"
                  value={appName}
                  onChange={(event) => {
                    setNodes({});
                    const app = event.target.value.replaceAll(" ", "_");
                    router.replace(`/${app}`);
                  }}
                  label="Property Type"
                  sx={{ borderRadius: "20px" }}
                >
                  {ONTOLOGY_APPS.map(({ id, name }) => (
                    <MenuItem key={id} value={id}>
                      {name}
                    </MenuItem>
                  ))}
                </Select>
              </FormControl>
            </Box>
          )}
          <Box
            sx={{
              flex: 1,
              overflow: "auto",
              paddingTop: skillsFuture ? "0" : "16px", // Add top padding only if no ontology selector
              opacity: mobileTreeOpen ? 1 : 0,
              transition: "opacity 0.3s ease-in-out",
              ...SCROLL_BAR_STYLE,
            }}
          >
            <DraggableTree
              treeViewData={treeViewData}
              setSnackbarMessage={setSnackbarMessage}
              treeRef={treeRef}
              currentVisibleNode={currentVisibleNode}
              nodes={nodes}
              onOpenNodesTree={(nodeId: string) => {
                onOpenNodesTree(nodeId);
                // Don't close tree on node selection to allow parallel browsing
              }}
<<<<<<< HEAD
              eachOntologyPath={eachOntologyPath}
              skillsFuture={skillsFuture}
              specializationNumsUnder={specializationNumsUnder}
              skillsFutureApp={appName}
=======
              skillsFuture={skillsFuture}
              specializationNumsUnder={specializationNumsUnder}
              skillsFutureApp={appName}
              multipleOntologyPaths={multipleOntologyPaths}
              eachOntologyPath={eachOntologyPath}
>>>>>>> b0174795
            />
          </Box>
        </Box>
      )}

      {/* Mobile Sidebar Panel */}
      {isMobile && (
        <Box
          sx={{
            position: "fixed",
            top: 0,
            right: mobileSidebarOpen
              ? 0
              : activeSidebar
                ? { xs: "-90%", sm: "-450px" }
                : "-70px",
            width: activeSidebar ? { xs: "90%", sm: "450px" } : "70px",
            height: "100vh",
            backgroundColor: "transparent",
            zIndex: 1200,
            transition: "right 0.3s ease-in-out, width 0.3s ease-in-out",
            borderTopLeftRadius: "8px",
            borderBottomLeftRadius: "8px",
            overflow: "visible",
          }}
        >
          <MemoizedToolbarSidebar
            toolbarRef={toolbarRef}
            user={user}
            openSearchedNode={openSearchedNode}
            searchWithFuse={searchWithFuse}
            nodes={nodes}
            selectedDiffNode={selectedDiffNode}
            setSelectedDiffNode={setSelectedDiffNode}
            currentVisibleNode={currentVisibleNode}
            setCurrentVisibleNode={setCurrentVisibleNode}
            confirmIt={confirmIt}
            activeSidebar={activeSidebar}
            setActiveSidebar={setActiveSidebar}
            handleExpandSidebar={handleExpandSidebar}
            navigateToNode={navigateToNode}
            treeVisualization={treeVisualization}
            expandedNodes={expandedNodes}
            setExpandedNodes={setExpandedNodes}
            onOpenNodesTree={onOpenNodesTree}
            setDisplayGuidelines={setDisplayGuidelines}
            currentImprovement={currentImprovement}
            setCurrentImprovement={setCurrentImprovement}
            lastSearches={lastSearches}
            updateLastSearches={updateLastSearches}
            selectedChatTab={selectedChatTab}
            setSelectedChatTab={setSelectedChatTab}
            displayGuidelines={displayGuidelines}
            signOut={signOut}
            skillsFuture={skillsFuture}
            skillsFutureApp={appName}
          />
        </Box>
      )}

      {/* Mobile Sidebar Backdrop */}
      {isMobile && mobileSidebarOpen && (
        <Box
          onClick={() => setMobileSidebarOpen(false)}
          sx={{
            position: "fixed",
            top: 0,
            left: 0,
            right: 0,
            bottom: 0,
            backgroundColor: "rgba(0,0,0,0.3)",
            zIndex: 1100,
          }}
        />
      )}

      <Box>
        <Container
          style={{
            height: "100vh",
            display: "flex",
            overflow: "hidden",
            backgroundColor:
              theme.palette.mode === "dark" ? "#1b1a1a" : "#f8f9fa",
            paddingTop: isMobile
              ? mobileTreeOpen
<<<<<<< HEAD
                ? "calc(56px + 50vh)" // Mobile header + tree panel height
                : "56px" // Just mobile header
=======
                ? "calc(56px + 50vh)"
                : "56px"
>>>>>>> b0174795
              : "0",
            transition: isMobile ? "padding-top 0.3s ease-in-out" : "none",
          }}
          columnResizerRef={columnResizerRef}
        >
          {!isMobile && (
            <Section
              minSize={0}
              defaultSize={500}
              style={{
                height: "100vh",
                overflow: "hidden",
                position: "relative",
                display: "flex",
                flexDirection: "column",
                backgroundColor:
                  theme.palette.mode === "dark" ? "#303134" : "white",
                borderTopRightRadius: "25px",
                borderBottomRightRadius: "25px",
                borderStyle: "none solid none none",
              }}
            >
              <Box
                sx={{
                  height: "100vh",
                  marginTop: "166px",
                  flexGrow: 1,
                  overflow: "auto",
                  ...SCROLL_BAR_STYLE,
                  "&::-webkit-scrollbar": {
                    display: "none",
                  },
                }}
              >
                <TabPanel
                  value={viewValue}
                  index={0}
                  sx={{
                    height: "100%",
                    overflowX: "auto",
                    whiteSpace: "nowrap",
                    "&::-webkit-scrollbar": {
                      display: "none",
                    },
                  }}
                >
                  <Box
                    sx={{
                      display: "inline-block",
                      minWidth: "100%",
                    }}
                  >
                    <DraggableTree
                      treeViewData={treeViewData}
                      setSnackbarMessage={setSnackbarMessage}
                      treeRef={treeRef}
                      currentVisibleNode={currentVisibleNode}
                      nodes={nodes}
                      onOpenNodesTree={onOpenNodesTree}
                      skillsFuture={skillsFuture}
                      specializationNumsUnder={specializationNumsUnder}
                      skillsFutureApp={appName}
                      multipleOntologyPaths={multipleOntologyPaths}
                      eachOntologyPath={eachOntologyPath}
                    />
                  </Box>
                </TabPanel>
                <TabPanel value={viewValue} index={1}>
                  <GraphView
                    treeVisualization={treeVisualization}
                    setExpandedNodes={setExpandedNodes}
                    expandedNodes={expandedNodes}
                    onOpenNodeDagre={onOpenNodeDagre}
                    currentVisibleNode={currentVisibleNode}
                    // nodes={nodes}
                  />
                </TabPanel>
              </Box>

              <Box
                sx={{
                  position: "absolute",
                  top: 0,
                  width: "100%",
                  backgroundColor: (theme) =>
                    theme.palette.mode === "dark" ? "#191c21" : "#eaecf0",
                }}
              >
                {" "}
                {skillsFuture && (
                  <Box sx={{ m: "10px", mb: "0px", p: 0 }}>
                    <FormControl
                      variant="outlined"
                      sx={{ borderRadius: "20px" }}
                      fullWidth
                    >
                      <InputLabel id="property-type-label">
                        Which Ontology
                      </InputLabel>
                      <Select
                        labelId="property-type-label"
                        value={appName}
                        onChange={(event) => {
                          setNodes({});
                          const app = event.target.value.replaceAll(" ", "_");
                          router.replace(`/${app}`);
                        }}
                        label="Ontology Type"
                        sx={{
                          borderRadius: "20px",
                          "& .MuiSelect-select": {
                            padding: "10px 14px",
                          },
                        }}
                        MenuProps={{
                          PaperProps: {
                            sx: {
                              backgroundColor: (theme) =>
                                theme.palette.mode === "dark" ? "#1a1a1a" : "",
                              borderLeftBottomRadius: "20px",
                              borderRightBottomRadius: "20px",
                              px: 1.5,
                              border: "1.5px solid gray",
                              borderRadius: "25px",
                            },
                          },
                        }}
                      >
                        {ONTOLOGY_APPS.map(({ id, name }) => (
                          <MenuItem
                            key={id}
                            value={id}
                            sx={{
                              borderRadius: "25px",
                              mt: "3px",
                              border: "1px solid gray",
                              background:
                                "linear-gradient(135deg, rgba(255,255,255,0.1), rgba(255,255,255,0.02))",
                              fontSize: "15px",
                              fontWeight: appName === id ? "bold" : "400",
                              color:
                                appName === id
                                  ? (theme) =>
                                      theme.palette.mode === "light"
                                        ? "#FF6600"
                                        : "orange"
                                  : "",
                            }}
                          >
                            {name}
                          </MenuItem>
                        ))}
                      </Select>
                    </FormControl>
                  </Box>
                )}
                <SearchSideBar
                  openSearchedNode={openSearchedNode}
                  searchWithFuse={searchWithFuse}
                  lastSearches={lastSearches}
                  updateLastSearches={updateLastSearches}
                  skillsFuture={skillsFuture}
                  skillsFutureApp={appName}
                />{" "}
                <Divider sx={{ borderBottomWidth: 1.5, borderColor: "gray" }} />
                <Tabs
                  value={viewValue}
                  onChange={handleViewChange}
                  sx={{
                    width: "100%",
                    borderColor: "divider",
                    backgroundColor: (theme) =>
                      theme.palette.mode === "dark" ? "#242425" : "#d0d5dd",
                    ".MuiTab-root.Mui-selected": {
                      color: "#ff6d00",
                    },
                  }}
                >
                  <Tab
                    label="Outline"
                    {...a11yProps(0)}
                    sx={{ width: "50%", fontSize: "19px" }}
                  />
                  <Tab
                    label="Graph View"
                    {...a11yProps(1)}
                    sx={{ width: "50%", fontSize: "19px" }}
                  />
                </Tabs>
              </Box>
            </Section>
          )}

          {!isMobile && (
            <Bar
              size={0.1}
              style={{
                background: "transparent",
                cursor: "col-resize",
                position: "relative",
                borderRadius: "4px",
              }}
            >
              <SettingsEthernetIcon
                sx={{
                  position: "absolute",
                  top: "50%",
                  left: "50%",
                  transform: "translate(-50%, -50%)",
                  color: (theme) =>
                    theme.palette.mode === "dark"
                      ? theme.palette.common.gray50
                      : theme.palette.common.notebookMainBlack,
                  borderRadius: "50%",
                  ":hover": {
                    backgroundColor: "orange",
                  },
                }}
              />
            </Bar>
          )}

          <Section minSize={0}>
            <Box
              id="node-section"
              sx={{
                backgroundColor: (theme) =>
                  theme.palette.mode === "dark"
                    ? theme.palette.common.notebookMainBlack
                    : theme.palette.common.gray50,
                p: "20px",
                pt: 0,
                overflow: "auto",
                height: isMobile
                  ? mobileTreeOpen
                    ? "calc(100vh - 56px - 50vh)" // Account for header + tree
                    : "calc(100vh - 56px)" // Just header
                  : "100vh",
                transition: isMobile ? "height 0.3s ease-in-out" : "none",
                "&::-webkit-scrollbar": {
                  display: "none",
                },
              }}
            >
              <Box ref={scrolling}></Box>
              {displayGuidelines && (
                <GuidLines setDisplayGuidelines={setDisplayGuidelines} />
              )}
              {currentVisibleNode && user && !displayGuidelines && (
                <Node
                  currentVisibleNode={
                    currentImprovement?.node || currentVisibleNode
                  }
                  setCurrentVisibleNode={setCurrentVisibleNode}
                  setSnackbarMessage={setSnackbarMessage}
                  user={user}
                  mainSpecializations={mainSpecializations}
                  nodes={nodes}
                  navigateToNode={navigateToNode}
                  eachOntologyPath={eachOntologyPath}
                  searchWithFuse={searchWithFuse}
                  locked={!!currentVisibleNode.locked && !user?.manageLock}
                  selectedDiffNode={selectedDiffNode}
                  displaySidebar={displaySidebar}
                  activeSidebar={activeSidebar}
                  currentImprovement={currentImprovement}
                  setNodes={setNodes}
                  checkedItems={checkedItems}
                  setCheckedItems={setCheckedItems}
                  checkedItemsCopy={checkedItemsCopy}
                  setCheckedItemsCopy={setCheckedItemsCopy}
                  searchValue={searchValue}
                  setSearchValue={setSearchValue}
                  clonedNodesQueue={clonedNodesQueue}
                  setClonedNodesQueue={setClonedNodesQueue}
                  newOnes={newOnes}
                  setNewOnes={setNewOnes}
                  loadingIds={loadingIds}
                  setLoadingIds={setLoadingIds}
                  selectedProperty={selectedProperty}
                  setSelectedProperty={setSelectedProperty}
                  removedElements={removedElements}
                  setRemovedElements={setRemovedElements}
                  addedElements={addedElements}
                  setAddedElements={setAddedElements}
                  handleCloseAddLinksModel={handleCloseAddLinksModel}
                  setSelectedCollection={setSelectedCollection}
                  selectedCollection={selectedCollection}
                  skillsFuture={skillsFuture}
                  partsInheritance={partsInheritance}
                  enableEdit={enableEdit}
                  setEnableEdit={setEnableEdit}
                  inheritanceDetails={partsInheritance}
                  skillsFutureApp={appName ?? null}
                  editableProperty={editableProperty}
                  setEditableProperty={setEditableProperty}
                />
              )}
            </Box>
          </Section>

          {!isMobile && (
            <MemoizedToolbarSidebar
              // isHovered={toolbarIsHovered}
<<<<<<< HEAD
              toolbarRef={toolbarRef}
              user={user}
              openSearchedNode={openSearchedNode}
              searchWithFuse={searchWithFuse}
=======
              searchWithFuse={searchWithFuse}
              toolbarRef={toolbarRef}
              user={user}
              openSearchedNode={openSearchedNode}
>>>>>>> b0174795
              nodes={nodes}
              selectedDiffNode={selectedDiffNode}
              setSelectedDiffNode={setSelectedDiffNode}
              currentVisibleNode={currentVisibleNode}
              setCurrentVisibleNode={setCurrentVisibleNode}
              confirmIt={confirmIt}
              activeSidebar={activeSidebar}
              setActiveSidebar={setActiveSidebar}
              handleExpandSidebar={handleExpandSidebar}
              navigateToNode={navigateToNode}
              treeVisualization={treeVisualization}
              expandedNodes={expandedNodes}
              setExpandedNodes={setExpandedNodes}
              onOpenNodesTree={onOpenNodesTree}
              setDisplayGuidelines={setDisplayGuidelines}
              currentImprovement={currentImprovement}
              setCurrentImprovement={setCurrentImprovement}
              lastSearches={lastSearches}
              updateLastSearches={updateLastSearches}
              selectedChatTab={selectedChatTab}
              setSelectedChatTab={setSelectedChatTab}
              displayGuidelines={displayGuidelines}
              signOut={signOut}
              skillsFuture={skillsFuture}
              skillsFutureApp={appName ?? null}
            />
          )}
        </Container>
        {ConfirmDialog}
        <SneakMessage
          newMessage={snackbarMessage}
          setNewMessage={setSnackbarMessage}
        />
      </Box>
    </>
  );
};
export default Ontology;<|MERGE_RESOLUTION|>--- conflicted
+++ resolved
@@ -1525,31 +1525,8 @@
     setPartsInheritance(_inheritanceDetails);
   }, [currentVisibleNode, nodes]);
 
-<<<<<<< HEAD
-  // Only show loading if not using static nodes and nodes haven't loaded yet
-  if (!FEATURES.USE_STATIC_NODES && Object.keys(nodes).length <= 0) {
-    return (
-      <Box
-        sx={{
-          display: "flex",
-          justifyContent: "center",
-          alignItems: "center",
-          height: "100vh",
-          flexDirection: "column",
-        }}
-      >
-        <Box
-          component="img"
-          src="../loader.gif"
-          alt="Loading..."
-          sx={{ width: 200, height: 200, borderRadius: "25px" }}
-        />
-      </Box>
-    );
-=======
   if (Object.keys(nodes).length <= 0) {
     return <FullPageLogoLoading />;
->>>>>>> b0174795
   }
 
   return (
@@ -1572,12 +1549,8 @@
             backgroundColor:
               theme.palette.mode === "dark" ? "#303134" : "white",
             borderBottom: "1px solid",
-<<<<<<< HEAD
-            borderColor: theme.palette.mode === "dark" 
-=======
             borderColor:
               theme.palette.mode === "dark"
->>>>>>> b0174795
                 ? "rgba(255, 255, 255, 0.08)"
                 : "rgba(0, 0, 0, 0.08)",
             display: "flex",
@@ -1656,12 +1629,8 @@
               alignItems: "center",
               padding: "8px 16px",
               borderBottom: "1px solid",
-<<<<<<< HEAD
-              borderColor: theme.palette.mode === "dark" 
-=======
               borderColor:
                 theme.palette.mode === "dark"
->>>>>>> b0174795
                   ? "rgba(255, 255, 255, 0.08)"
                   : "rgba(0, 0, 0, 0.08)",
               gap: 1,
@@ -1717,34 +1686,22 @@
             zIndex: 999,
             transition: "height 0.3s ease-in-out",
             borderBottom: mobileTreeOpen ? "1px solid" : "none",
-<<<<<<< HEAD
-            borderColor: theme.palette.mode === "dark" 
-=======
             borderColor:
               theme.palette.mode === "dark"
->>>>>>> b0174795
                 ? "rgba(255, 255, 255, 0.08)"
                 : "rgba(0, 0, 0, 0.08)",
           }}
         >
           {skillsFuture && (
-<<<<<<< HEAD
-            <Box sx={{ 
-=======
             <Box
               sx={{
->>>>>>> b0174795
                 m: "10px",
                 mt: "20px",
                 flexShrink: 0,
                 opacity: mobileTreeOpen ? 1 : 0,
                 transition: "opacity 0.3s ease-in-out",
-<<<<<<< HEAD
-            }}>
-=======
               }}
             >
->>>>>>> b0174795
               <FormControl
                 variant="outlined"
                 sx={{ borderRadius: "20px" }}
@@ -1793,18 +1750,11 @@
                 onOpenNodesTree(nodeId);
                 // Don't close tree on node selection to allow parallel browsing
               }}
-<<<<<<< HEAD
-              eachOntologyPath={eachOntologyPath}
-              skillsFuture={skillsFuture}
-              specializationNumsUnder={specializationNumsUnder}
-              skillsFutureApp={appName}
-=======
               skillsFuture={skillsFuture}
               specializationNumsUnder={specializationNumsUnder}
               skillsFutureApp={appName}
               multipleOntologyPaths={multipleOntologyPaths}
               eachOntologyPath={eachOntologyPath}
->>>>>>> b0174795
             />
           </Box>
         </Box>
@@ -1891,13 +1841,8 @@
               theme.palette.mode === "dark" ? "#1b1a1a" : "#f8f9fa",
             paddingTop: isMobile
               ? mobileTreeOpen
-<<<<<<< HEAD
-                ? "calc(56px + 50vh)" // Mobile header + tree panel height
-                : "56px" // Just mobile header
-=======
                 ? "calc(56px + 50vh)"
                 : "56px"
->>>>>>> b0174795
               : "0",
             transition: isMobile ? "padding-top 0.3s ease-in-out" : "none",
           }}
@@ -2202,17 +2147,10 @@
           {!isMobile && (
             <MemoizedToolbarSidebar
               // isHovered={toolbarIsHovered}
-<<<<<<< HEAD
-              toolbarRef={toolbarRef}
-              user={user}
-              openSearchedNode={openSearchedNode}
-              searchWithFuse={searchWithFuse}
-=======
               searchWithFuse={searchWithFuse}
               toolbarRef={toolbarRef}
               user={user}
               openSearchedNode={openSearchedNode}
->>>>>>> b0174795
               nodes={nodes}
               selectedDiffNode={selectedDiffNode}
               setSelectedDiffNode={setSelectedDiffNode}
