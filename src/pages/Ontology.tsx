/* 
This React component named `Ontology` is a complex and feature-rich component that serves as a central part of an application dealing with ontological data. It provides a user interface for viewing and interacting with a hierarchical structure of ontologies, managing comments, and searching through ontology nodes. The component uses Firebase Firestore for data storage and retrieval, Fuse.js for search functionality, and Material-UI for styling and layout. It also includes markdown rendering capabilities and responsive design adjustments for mobile devices.

Here's a breakdown of the key parts of the component:

### Imports and Setup
- The component imports a variety of libraries and components, including Firebase Firestore functions, Material-UI components, Fuse.js for search, and custom components like `TreeViewSimplified`, `DAGGraph`, and `MarkdownRender`.
- It defines the `Ontology` functional component and sets up state variables for managing nodes, search results, comments, UI states, and more.

### Authentication and Routing
- The component checks if the user is authenticated and their email is verified. If not, it redirects to the sign-in page.
- It uses the `useRouter` hook from Next.js to handle routing within the application.

### Firestore Data Subscription
- The component sets up Firestore subscriptions to listen for changes in nodes, user data, and locked node fields, updating the component's state accordingly.

### Ontology Path Management
- Functions like `getPath` and `updateTheUrl` are used to construct and manage the path of the current node being viewed, which is reflected in the URL hash for easy sharing and navigation.

### Ontology Tree and DAG View
- The component provides two different visualizations for the ontology structure: a tree view and a directed acyclic graph (DAG) view. Users can switch between these views using tabs.

### Search Functionality
- The `searchWithFuse` function uses Fuse.js to perform a search on the ontology nodes based on the user's query.

### Comment Management
- The component allows users to add, edit, and delete comments on ontology nodes. It uses functions like `handleSendComment`, `deleteComment`, and `editComment` to manage comment interactions.

### Inheritance Updates
- The `updateInheritance` function recursively updates fields in the ontology hierarchy that are related to inheritance, ensuring that changes in parent nodes are reflected in child nodes.

### UI Components and Layout
- The component uses Material-UI components to create a responsive layout with a header, tabs, search bar, comment section, and markdown cheatsheet.
- It uses the `@column-resizer/react` library to allow users to resize sections of the layout.

### Effects and Callbacks
- The component uses `useEffect` hooks to handle side effects such as data fetching, URL hash changes, and Firestore subscriptions.
- Callback functions like `handleLinkNavigation`, `addNewNode`, and `saveChildNode` handle user interactions with the ontology structure.

### Higher-Order Component (HOC)
- The `withAuthUser` HOC is used to wrap the `Ontology` component, providing authentication checks and redirection logic.

### Return Statement
- The component conditionally renders the main content or a loading indicator based on whether the ontology nodes have been loaded.
- It returns a structured layout with a header, ontology visualizations, and a right panel for search and comments.

### Developer Comments
- Throughout the component, there are places where additional developer comments could be added to explain complex logic, the purpose of specific functions, and the reasoning behind certain design choices.

This component is a key part of the application, providing a rich interface for users to interact with ontological data. It demonstrates the use of React hooks, Firestore, and third-party libraries to create a dynamic and responsive user experience. */

import { Bar, Container, Resizer, Section } from "@column-resizer/react";
import SearchIcon from "@mui/icons-material/Search";
import SendIcon from "@mui/icons-material/Send";
import SettingsEthernetIcon from "@mui/icons-material/SettingsEthernet";
import {
  Avatar,
  Box,
  Button,
  Checkbox,
  CircularProgress,
  IconButton,
  Link,
  List,
  ListItem,
  Modal,
  Paper,
  Tab,
  Tabs,
  TextField,
  Tooltip,
  Typography,
  useMediaQuery,
} from "@mui/material";
import Breadcrumbs from "@mui/material/Breadcrumbs";
import {
<<<<<<< HEAD
  Timestamp,
  DocumentReference,
  WriteBatch,
  addDoc,
=======
  DocumentReference,
  WriteBatch,
>>>>>>> ef51d94c
  collection,
  doc,
  getDoc,
  getDocs,
  getFirestore,
  onSnapshot,
  query,
  setDoc,
  updateDoc,
  where,
  writeBatch,
} from "firebase/firestore";
import Fuse from "fuse.js";
import { useCallback, useEffect, useMemo, useRef, useState } from "react";
import markdownContent from "../components/OntologyComponents/Markdown-Here-Cheatsheet.md";
import SneakMessage from " @components/components/OntologyComponents/SneakMessage";
import Node from " @components/components/OntologyComponents/Node";
import TreeViewSimplified from " @components/components/OntologyComponents/TreeViewSimplified";
import {
  ILockedNode,
  INode,
  INodePath,
  INodeTypes,
  MainSpecializations,
  TreeVisual,
} from " @components/types/INode";
import { TabPanel, a11yProps } from " @components/lib/utils/TabPanel";
import MarkdownRender from " @components/components/Markdown/MarkdownRender";
import AppHeaderMemoized from " @components/components/Header/AppHeader";
import { newId } from " @components/lib/utils/newFirestoreId";
import { DESIGN_SYSTEM_COLORS } from " @components/lib/theme/colors";
import useConfirmDialog from " @components/lib/hooks/useConfirmDialog";
import withAuthUser from " @components/components/hoc/withAuthUser";
import { useAuth } from " @components/components/context/AuthContext";
import { useRouter } from "next/router";
import DagGraph from " @components/components/OntologyComponents/DAGGraph";
import { formatFirestoreTimestampWithMoment } from " @components/lib/utils/utils";
<<<<<<< HEAD
import {
  DISPLAY,
  NO_IMAGE_USER,
  SCROLL_BAR_STYLE,
} from " @components/lib/CONSTANTS";
=======
import { NO_IMAGE_USER, SCROLL_BAR_STYLE } from " @components/lib/CONSTANTS";
>>>>>>> ef51d94c
import {
  LOCKS,
  LOGS,
  NODES,
  USERS,
} from " @components/lib/firestoreClient/collections";
<<<<<<< HEAD
import { getChildrenIds } from " @components/lib/utils/children.utils";
=======
>>>>>>> ef51d94c
import {
  getBrowser,
  getOperatingSystem,
} from " @components/lib/firestoreClient/errors.firestore";
import Inheritance from " @components/components/Inheritance/Inheritance";
import useSelectDialog from " @components/lib/hooks/useSelectDialog";
import Chat from " @components/components/Chat/Chat";
import { IChat } from " @components/types/IChat";
import {
  chatChange,
  getMessagesSnapshot,
} from " @components/client/firestore/messages.firestore";
<<<<<<< HEAD
import { saveMessagingDeviceToken } from " @components/lib/firestoreClient/messaging";
import { SearchBox } from " @components/components/SearchBox/SearchBox";
import { capitalizeFirstLetter } from " @components/lib/utils/string.utils";
import { Post } from " @components/lib/mapApi";
=======
>>>>>>> ef51d94c

const synchronizeStuff = (prev: (any & { id: string })[], change: any) => {
  const docType = change.type;
  const curData = change.data as any & { id: string };

  const prevIdx = prev.findIndex(
    (m: any & { id: string }) => m.id === curData.id
  );
  if (docType === "added" && prevIdx === -1) {
    prev.push(curData);
  }
  if (docType === "modified" && prevIdx !== -1) {
    prev[prevIdx] = curData;
  }

  if (docType === "removed" && prevIdx !== -1) {
    prev.splice(prevIdx, 1);
  }
  prev.sort(
    (a, b) => a.createdAt.toDate().getTime() - b.createdAt.toDate().getTime()
  );
  return prev;
};

const Ontology = () => {
  const db = getFirestore();
  const [{ emailVerified, user }] = useAuth();
  const router = useRouter();
  const isMobile = useMediaQuery("(max-width:599px)") && true;
  const [nodes, setNodes] = useState<INode[]>([]);
  const [currentVisibleNode, setCurrentVisibleNode] = useState<any>(null);
  const [ontologyPath, setOntologyPath] = useState<INodePath[]>([]);
  const [snackbarMessage, setSnackbarMessage] = useState<string>("");
  const [treeVisualization, setTreeVisualization] = useState<TreeVisual>({});
  const [editNode, setEditNode] = useState<string>("");
  const [newComment, setNewComment] = useState("");
  const [updateComment, setUpdateComment] = useState("");
  const { confirmIt, ConfirmDialog } = useConfirmDialog();
  const { selectIt, selectDialog } = useSelectDialog();
  const [editingComment, setEditingComment] = useState("");
  const [lockedNodeFields, setLockedNodeFields] = useState<ILockedNode>({});
  const [sidebarView, setSidebarView] = useState<number>(1);
  const [selectedChatTab, setSelectedChatTab] = useState<number>(1);
  const [viewValue, setViewValue] = useState<number>(0);
  const [searchValue, setSearchValue] = useState("");
  const fuse = new Fuse(nodes, { keys: ["title"] });
  const headerRef = useRef<HTMLHeadElement | null>(null);
  const [expandedNodes, setExpandedNodes] = useState<Set<string>>(new Set());
  const [dagreZoomState, setDagreZoomState] = useState<any>(null);
  const [rightPanelVisible, setRightPanelVisible] = useState<any>(false);
  const [users, setUsers] = useState<
    { id: string; display: string; imageUrl: string }[]
  >([]);
  const [eachOntologyPath, setEachOntologyPath] = useState<{
    [key: string]: any;
  }>({});
  const columnResizerRef = useRef<any>();
  const [isLoading, setIsLoading] = useState<boolean>(false);
  const [firstLoad, setFirstLoad] = useState<boolean>(true);
  const [nodeMessages, setNodeMessages] = useState<IChat[]>([]);
  const [technicalMessages, setTechnicalMessages] = useState<IChat[]>([]);
  const [otherMessages, setOtherMessages] = useState<IChat[]>([]);
<<<<<<< HEAD
  const [openSelectModel, setOpenSelectModel] = useState(false);
=======
>>>>>>> ef51d94c

  //last interaction date from the user
  const [lastInteractionDate, setLastInteractionDate] = useState<Date>(
    new Date(Date.now())
  );
  useEffect(() => {
    if (!user) return;
    if (!currentVisibleNode?.id) return;
    setIsLoading(true);
    setNodeMessages([]);
    const onSynchronize = (changes: chatChange[]) => {
      setNodeMessages((prev) => changes.reduce(synchronizeStuff, [...prev]));
      setIsLoading(false);
    };
    const killSnapshot = getMessagesSnapshot(
      db,
      { nodeId: currentVisibleNode?.id, type: "node", lastVisible: null },
      onSynchronize
    );
    return () => killSnapshot();
  }, [db, user, currentVisibleNode]);

  useEffect(() => {
    if (!user) return;
    setIsLoading(true);
    setTechnicalMessages([]);
    const onSynchronize = (changes: chatChange[]) => {
      setTechnicalMessages((prev) =>
        changes.reduce(synchronizeStuff, [...prev])
      );
      setIsLoading(false);
    };
    const killSnapshot = getMessagesSnapshot(
      db,
      { type: "technical", lastVisible: null },
      onSynchronize
    );
    return () => killSnapshot();
  }, [db, user]);

  useEffect(() => {
    if (!user) return;
    setIsLoading(true);
    setOtherMessages([]);
    const onSynchronize = (changes: chatChange[]) => {
      setOtherMessages((prev) => changes.reduce(synchronizeStuff, [...prev]));
      setIsLoading(false);
    };
    const killSnapshot = getMessagesSnapshot(
      db,
      { type: "other", lastVisible: null },
      onSynchronize
    );
    return () => killSnapshot();
  }, [db, user]);

  useEffect(() => {
    if (!db) return;
    const q = query(collection(db, USERS));

    const unsubscribe = onSnapshot(q, (snapshot) => {
      const docChanges = snapshot.docChanges();
      setUsers((prev) => {
        let updatedUsers = [...prev]; // Create a copy of the previous state
        docChanges.forEach((change) => {
          const userData = change.doc.data();
          if (change.type === "added") {
            updatedUsers.push({
              id: userData.uname,
              display: `${userData.fName} ${userData.lName}`,
              imageUrl: userData.imageUrl,
            });
          } else if (change.type === "removed") {
            updatedUsers = updatedUsers.filter(
              (user) => user.id !== userData.uname
            );
          }
        });
        return updatedUsers;
      });
    });
    return () => unsubscribe();
  }, [db]);

  useEffect(() => {
    // Check if a user is logged in
    if (user) {
      // Check if the user's email is verified
      if (!emailVerified) {
        // If the email is not verified, redirect to the sign-in page
        router.replace("/signin");
      }
    }
  }, [user, emailVerified]);

  // Function to generate a tree structure of specializations based on main nodes
  const getSpecializationsTree = (_nodes: any, path: any) => {
    // Object to store the main specializations tree
    let newSpecializationsTree: any = {};
    // Iterate through each main nodes
    for (let node of _nodes) {
      const nodeTitle = node.title;
      // Create an entry for the current node in the main specializations tree
      newSpecializationsTree[nodeTitle] = {
        id: node.category ? `${node.id}-${nodeTitle.trim()}` : node.id,
        path: [...path, node.id],
        isCategory: !!node.category,
        title: nodeTitle,
        specializations: {},
      };

      // Iterate through each category in the specializations child-nodes
      for (let category in node.specializations) {
        // Filter nodes based on the current category
        const specializations =
          nodes.filter((onto: any) => {
            const arrayNodes = node?.specializations[category].map(
              (o: any) => o.id
            );
            return arrayNodes.includes(onto.id);
          }) || [];

        // Check if the category is the main category
        if (category === "main") {
          // If main, update the main specializations entry with recursive call
          newSpecializationsTree[nodeTitle] = {
            id: node.category ? `${node.id}-${nodeTitle.trim()}` : node.id,
            path: [...path, node.id],
            isCategory: !!node.category,
            title: nodeTitle,
            specializations: {
              ...(newSpecializationsTree[nodeTitle]?.specializations || {}),
              ...getSpecializationsTree(specializations, [...path, node.id]),
            },
          };
        } else {
          // If not main, create a new entry for the category
          newSpecializationsTree[nodeTitle] = {
            id: node.id,
            path: [...path, node.id],
            title: nodeTitle,
            c: node.category,
            specializations: {
              ...(newSpecializationsTree[nodeTitle]?.specializations || {}),
              [category]: {
                isCategory: true,
                id: `${node.id}-${category.trim()}`, // Assuming newId and db are defined elsewhere
                title: category,
                specializations: getSpecializationsTree(specializations, [
                  ...path,
                  node.id,
                ]),
              },
            },
          };
        }
      }
    }

    // Return the main specializations tree
    return newSpecializationsTree;
  };

  const recordLogs = async (logs: any) => {
    try {
      if (!user) return;
      const logRef = doc(collection(db, LOGS));

      const now = new Date();
      const year = now.getFullYear();
      const month = String(now.getMonth() + 1).padStart(2, "0");
      const day = String(now.getDate()).padStart(2, "0");
      const hours = String(now.getHours()).padStart(2, "0");
      const minutes = String(now.getMinutes()).padStart(2, "0");
      const seconds = String(now.getSeconds()).padStart(2, "0");

      const doerCreate = `${user?.uname}-${year}-${month}-${day}-${hours}-${minutes}-${seconds}`;
      await setDoc(logRef, {
        ...logs,
        createdAt: new Date(),
        doer: user?.uname,
        operatingSystem: getOperatingSystem(),
        browser: getBrowser(),
        doerCreate,
      });
    } catch (error) {
      console.error(error);
    }
  };
  useEffect(() => {
    if (!user) return;
    if (!nodes.length) return;

    const userQuery = query(
      collection(db, LOGS),
      where("__name__", "==", "00EWFECw1PnBRPy4wZVt")
    );

    const unsubscribeUser = onSnapshot(userQuery, (snapshot) => {
      const docChange = snapshot.docChanges()[0];
      if (docChange.type !== "added") {
        window.location.reload();
      }
    });

    return () => unsubscribeUser();
  }, [db, user, nodes]);

  useEffect(() => {
    // Filter nodes to get only those with a defined category
    const mainCategories = nodes.filter((node: any) => node.category);

    // Sort main nodes based on a predefined order
    mainCategories.sort((nodeA: any, nodeB: any) => {
      const order = ["WHAT: Activities", "WHO: Actors", "WHY: Evaluation"];
      const nodeATitle = nodeA.title;
      const nodeBTitle = nodeA.title;
      return order.indexOf(nodeATitle) - order.indexOf(nodeBTitle);
    });
    // Generate a tree structure of specializations from the sorted main nodes
    let treeOfSpecializations = getSpecializationsTree(mainCategories, []);

    // Set the generated tree structure for visualization
    setTreeVisualization(treeOfSpecializations);
  }, [nodes]);
  const updateTheUrl = (path: INodePath[]) => {
    let newHash = "";
    path.forEach((p: any) => (newHash = newHash + `#${p.id.trim()}`));
    window.location.hash = newHash;
  };

  useEffect(() => {
    // Function to handle changes in the URL hash
    const handleHashChange = async () => {
      // Check if there is a hash in the URL
      if (window.location.hash) {
        // Call updateUserDoc with the hash split into an array
        const visibleNodeId = window.location.hash.split("#").reverse()[0];

        updateUserDoc(eachOntologyPath[visibleNodeId]);
      }
    };

    // Add an event listener to the window for hash changes
    window.addEventListener("hashchange", handleHashChange);

    // Call handleHashChange immediately to handle any initial hash
    handleHashChange();

    // Clean up the event listener when the component is unmounted
    return () => {
      window.removeEventListener("hashchange", handleHashChange);
    };
  }, [eachOntologyPath]);

  const initializeExpanded = (ontologyPath: INodePath[]) => {
    const newExpandedSet: Set<string> = new Set();
    for (let node of ontologyPath) {
      newExpandedSet.add(node.id);
    }
    setExpandedNodes(newExpandedSet);
  };
  useEffect(() => {
    setViewValue(1);
    setTimeout(() => {
      setViewValue(0);
    }, 1000);
  }, [user]);
  useEffect(() => {
    // Check if user or nodes are not available
    if (!user) return;
    if (!nodes.length) return;

    // Query the database for the user based on userId
    const userQuery = query(
      collection(db, USERS),
      where("userId", "==", user.userId)
    );

    // Set up a snapshot listener for changes in the user data
    const unsubscribeUser = onSnapshot(userQuery, (snapshot) => {
      // Get the first document change from the snapshot
      const docChange = snapshot.docChanges()[0];

      // Get the data from the document change
      const dataChange = docChange.doc.data();

      // Set the ontologyPath in the component state
      setOntologyPath(dataChange?.ontologyPath || []);

      //update the expanded nodes state
      if (docChange.type === "added") {
        initializeExpanded(dataChange?.ontologyPath || []);
      }
      // Update the URL based on the ontologyPath
      updateTheUrl(dataChange?.ontologyPath || []);

      // Get the last ontology in the ontologyPath or an empty string if none
      const lastNode = [...dataChange?.ontologyPath]?.reverse()[0] || "";

      // Find the index of the last ontology in the nodes array
      const nodeIdx = nodes.findIndex((node: any) => node.id === lastNode.id);

      // If the node is found, set it as the open node in the component state
      if (nodes[nodeIdx]) setCurrentVisibleNode(nodes[nodeIdx]);
    });

    // Cleanup function: Unsubscribe from the user data snapshot listener
    return () => unsubscribeUser();
  }, [db, user, nodes]);

  useEffect(() => {
    // Check if a user is logged in
    if (!user) return;
    // Define the ontologyLock query
    const nodeLocksQuery = query(
      collection(db, LOCKS),
      where("deleted", "==", false)
    );

    // Subscribe to changes in the nodeLock collection
    const unsubscribeNodeLocks = onSnapshot(nodeLocksQuery, (snapshot) => {
      // Get the document changes in the snapshot
      const docChanges = snapshot.docChanges();

      // Update the lockedNode state based on the document changes
      setLockedNodeFields((lockedNode: ILockedNode) => {
        let _lockedNode = { ...lockedNode };

        // Iterate through each document change
        for (let change of docChanges) {
          const changeData: any = change.doc.data();

          // Handle removed documents
          if (
            change.type === "removed" &&
            _lockedNode.hasOwnProperty(changeData.node)
          ) {
            delete _lockedNode[changeData.node][changeData.field];
          }
          // Handle added documents
          else if (change.type === "added") {
            _lockedNode = {
              ..._lockedNode,
              [changeData.node]: {
                ..._lockedNode[changeData.node],
                [changeData.field]: {
                  id: change.doc.id,
                  ...changeData,
                },
              },
            };
          }
        }

        // Return the updated lockedNodeFields state
        return _lockedNode;
      });
    });

    // Unsubscribe from the ontologyLock collection when the component is unmounted
    return () => unsubscribeNodeLocks();

    // Dependency array includes user and db, meaning the effect will re-run if user or db changes
  }, [user, db]);

  /* 
 // TO:DO: Load only the data that the user is currently navigating through, 
 to optimize for performance when the database get's larger
 */
  useEffect(() => {
    // Create a query for the NODES collection where "deleted" is false
    const nodesQuery = query(
      collection(db, NODES),
      where("deleted", "==", false)
    );

    // Set up a snapshot listener to track changes in the nodes collection
    const unsubscribeNodes = onSnapshot(nodesQuery, (snapshot) => {
      // Get the changes (added, modified, removed) in the snapshot
      const docChanges = snapshot.docChanges();

      // Update the state based on the changes in the nodes collection
      setNodes((nodes: INode[]) => {
        const _nodes = [...nodes];

        // Loop through each change in the snapshot
        for (let change of docChanges) {
          const changeData: any = change.doc.data();

          // Find the index of the document in the current state
          const previousIdx = _nodes.findIndex((d) => d.id === change.doc.id);

          // Check the type of change and update the state accordingly
          if (change.type === "removed" && previousIdx !== -1) {
            // If the document is removed, remove it from the state
            _nodes.splice(previousIdx, 1);
          } else if (previousIdx !== -1) {
            // If the document is modified, update its data in the state
            _nodes[previousIdx] = { id: change.doc.id, ...changeData };
          } else {
            // If the document is added, add it to the state
            _nodes.push({
              id: change.doc.id,
              ...changeData,
            });
          }
        }

        // Return the updated state
        return _nodes;
      });
    });

    // Unsubscribe from the snapshot listener when the component is unmounted
    return () => unsubscribeNodes();

    // TO:DO: Load only the data that the user is currently navigating through, optimize for performance
  }, [db]);

  // Function to get the parent ID based on the node type
  const getParent = (type: string) => {
    if (type === "Evaluation") {
      return treeVisualization["WHY: Evaluation"].id;
    } else if (type === "Actor") {
      return treeVisualization["WHO: Actors"].id;
    } /* else if (type === "Process") {
      return treeVisualization["HOW: Processes"].id;
    } */
  };

  // Callback function to handle navigation when a link is clicked
  const handleLinkNavigation = useCallback(
    async (path: { id: string; title: string }, type: string) => {
      try {
        // Check if user is logged in and node is open
        if (!user || !currentVisibleNode) return;

        // Check if the clicked node is already in the nodes list
        if (
          nodes
            .filter((node: INode) => node.category)
            .map((node: INode) => node.title)
            .includes(path.title)
        )
          return;

        // Find index of the clicked node in the nodes array
        const nodeIndex = nodes.findIndex((node: INode) => node.id === path.id);

        // Update the open node or add a new node if not in the list
        if (nodeIndex !== -1) {
          setCurrentVisibleNode(nodes[nodeIndex]);
        } /* else {
          const parent = getParent(NODES_TYPES[type].nodeType);
          const parentSet: any = new Set([currentVisibleNode.id, parent]);
          const parents = [...parentSet];
          const newNode = NODES_TYPES[type];
          addNewNode({
            id: path.id,
            newNode: { parents, ...newNode },
          });
          setCurrentVisibleNode({ id: path.id, ...newNode, parents });
        } */

        // Update ontology path and user document
        let _ontologyPath = [...ontologyPath];
        const pathIdx = _ontologyPath.findIndex((p: any) => p.id === path.id);
        if (pathIdx !== -1) {
          _ontologyPath = _ontologyPath.slice(0, pathIdx + 1);
        } else {
          _ontologyPath.push(path);
        }

        await updateUserDoc([..._ontologyPath]);
      } catch (error) {
        console.error(error);
      }
    },
    [nodes, ontologyPath]
  );

  // Function to update the user document with the current ontology path
  const updateUserDoc = async (ontologyPath: INodePath[]) => {
    if (!user) return;

    // Query to get the user document
    const userQuery = query(
      collection(db, USERS),
      where("userId", "==", user.userId)
    );
    const userDocs = await getDocs(userQuery);
    const userDoc = userDocs.docs[0];

    // Update the user document with the ontology path
    if (ontologyPath) {
      await updateDoc(userDoc.ref, { ontologyPath });

      // Record logs if ontology path is not empty
      if (ontologyPath.length > 0) {
        await recordLogs({
          action: "Opened a page",
          page: ontologyPath[ontologyPath.length - 1],
        });
      }
    }
  };

  // Callback function to add a new node to the database
  const addNewNode = useCallback(
    async ({ id, newNode }: { id: string; newNode: any }) => {
      try {
        // Reference to the new node document
        const newNodeRef = doc(collection(db, NODES), id);
        // Set the document with the new node data
        await setDoc(newNodeRef, {
          ...newNode,
          deleted: false,
          createdAt: new Date(),
        });

        // Record logs for the created node
        await recordLogs({
          action: "Created a field",
          field: newNode.nodeType,
        });

        // Set the newly created node as editable
        setEditNode(id);
      } catch (error) {
        console.error(error);
      }
    },
    [nodes]
  );

  // This function adds a child-node to a parent node in a Firestore database.
  // It takes the type and id of the child-node as parameters.

  const addChildToParentNode = async (type: string, id: string) => {
    // Get the ID of the parent node based on the provided type.
    const parentId = getParent(type);

    // Check if a parent ID exists.
    if (parentId) {
      // Find the parent node in the ontologies array.
      const parent: any = nodes.find((node: any) => node.id === parentId);

      // Get a reference to the parent node in Firestore.
      const nodeRef = doc(collection(db, NODES), parentId);

      // Extract the specializations array from the parent node.
      const specializations = parent.children.specializations;

      // Find the index of the child-node in the specializations array.
      const specializationIdx = parent.children.specializations.findIndex(
        (spcial: any) => spcial.id === id
      );

      // If the child-node is not already in the array, add it.
      if (specializationIdx === -1) {
        specializations.push({
          id,
          title: "",
        });
      }

      // Update the specializations array in the parent node.
      parent.children.specializations = specializations;

      // Update the parent node in Firestore with the modified data.
      await updateDoc(nodeRef, { ...parent, updatedAt: new Date() });
    }
  };

  // Define a callback function to handle the opening of the ontology DAGRE view.
  const onOpenNodeDagre = useCallback(
    async (nodeId: string) => {
      // Check if a user is logged in, if not, exit the function.
      if (!user) return;

      // Find the index of the node with the specified ID in the ontologies array.
      const nodeIdx = nodes.findIndex((onto: any) => onto.id === nodeId);

      // Check if the node with the specified ID exists and is not a main node (no category).
      if (nodeIdx !== -1 && !nodes[nodeIdx].category) {
        // Set the currentVisibleNode as the currently selected node.
        setCurrentVisibleNode(nodes[nodeIdx]);

        // Record logs for the action of opening the DAGRE view for the node.
        await recordLogs({
          action: "opened dagre-view",
          itemClicked: nodes[nodeIdx].id,
        });

        // Update the user document with the ontology path.
        await updateUserDoc([
          ...(eachOntologyPath[nodeId] || [
            {
              id: nodeId,
              title: nodes[nodeIdx].title,
              category: !!nodes[nodeIdx].category,
            },
          ]),
        ]);
      }
    },
    // Dependency array includes ontologies and user, ensuring the function re-renders when these values change.
    [nodes, user]
  );

  // Function to handle opening node tree
  const onOpenNodesTree = useCallback(
    async (nodeId: string) => {
      // Check if user is logged in

      if (!user) return;
      //update the expanded state
      setExpandedNodes((prevExpanded: Set<string>) => {
        const newExpanded = new Set(prevExpanded); // Create a new set to avoid mutating the previous state
        if (newExpanded.has(nodeId)) {
          newExpanded.delete(nodeId); // Remove the nodeId if it exists
        } else {
          newExpanded.add(nodeId); // Otherwise, add it
        }
        return newExpanded;
      });
      // Find the index of the node in the ontologies array
      const nodeIdx = nodes.findIndex((onto: any) => onto.id === nodeId);

      // Check if node exists and has a category
      if (nodeIdx !== -1 && !nodes[nodeIdx].category) {
        // Set the currently open node
        setCurrentVisibleNode(nodes[nodeIdx]);

        // Record logs for the action of clicking the tree-view
        await recordLogs({
          action: "clicked tree-view",
          itemClicked: nodes[nodeIdx].id,
        });

        // Update user document with the path
        const path = eachOntologyPath[nodeId] || [];
        await updateUserDoc(path);
      }
    },
    [nodes, user, eachOntologyPath]
  );

  // Function to order comments based on their creation timestamp
  const orderComments = () => {
    return (currentVisibleNode?.comments || []).sort((a: any, b: any) => {
      const timestampA: any = a.createdAt.toDate();
      const timestampB: any = b.createdAt.toDate();
      return timestampA - timestampB;
    });
  };

  // Function to retrieve main specializations from tree visualization data
  const getMainSpecializations = (treeVisualization: TreeVisual) => {
    let mainSpecializations: MainSpecializations = {};

    // Loop through categories in tree visualization
    for (let category in treeVisualization) {
      mainSpecializations = {
        ...mainSpecializations,
        ...treeVisualization[category].specializations,
      };
    }

    // Include specializations for "Actor" category
    mainSpecializations = {
      ...mainSpecializations,
      ...(mainSpecializations["actor"]?.specializations || {}),
    };
    for (let type in mainSpecializations) {
      mainSpecializations[type.toLowerCase()] = mainSpecializations[type];
      delete mainSpecializations[type];
    }
    return mainSpecializations;
  };
  useEffect(() => {
    if (!searchValue) return;
    // Record logs for the search action
    recordLogs({
      action: "Searched",
      query,
    });
  }, [searchValue]);

  // Function to perform a search using Fuse.js library
  const searchWithFuse = (query: string, nodeType?: INodeTypes): INode[] => {
    // Return an empty array if the query is empty
    if (!query) {
      return [];
    }

    // Perform search using Fuse.js, filter out deleted items
    return fuse
      .search(query)
      .map((result) => result.item)
      .filter(
        (item: INode) =>
          !item.deleted && (!nodeType || nodeType === item.nodeType)
      );
  };

  const searchResults = useMemo(() => {
    return searchWithFuse(searchValue);
  }, [searchValue]);

  // This function handles the process of sending a new comment to a node.
  const handleSendComment = async () => {
    try {
      // Check if user or currentVisibleNode is not available, exit the function.
      if (!user || !currentVisibleNode) return;

      // Retrieve the document for the  currentVisibleNode using its ID.
      const nodeDoc = await getDoc(
        doc(collection(db, NODES), currentVisibleNode.id)
      );
      // Extract existing node data or default to an empty object.
      const nodeData = nodeDoc.data();

      // Extract existing comments from the node data or initialize as an empty array.
      const comments = nodeData?.comments || [];

      // Add a new comment to the comments array.
      comments.push({
        id: newId(db),
        content: newComment,
        sender: (user.fName || "") + " " + user.lName,
        senderImage: user.imageUrl,
        senderUname: user.uname,
        createdAt: new Date(),
      });

      // Update the node document with the new comments array.
      await updateDoc(nodeDoc.ref, { comments });

      // Record the comment action in the application logs.
      await recordLogs({
        action: "Commented",
        comment: newComment,
        node: nodeDoc.id,
      });

      // Clear the newComment state after successfully sending the comment.
      setNewComment("");
    } catch (error) {
      // Handle any errors that may occur during the process and log them.
      console.error(error);
    }
  };

  // Function to delete a comment by its ID
  const deleteComment = async (commentId: string) => {
    try {
      // Check if there is an open node
      if (!currentVisibleNode) return;

      // If the comment being edited matches the comment to delete, reset editing state and return
      if (editingComment === commentId) {
        setEditingComment("");
        setUpdateComment("");
        return;
      }

      // Confirm deletion with the user
      if (
        await confirmIt(
          "Are you sure you want to delete the comment?",
          "Delete Comment",
          "Keep Comment"
        )
      ) {
        // Retrieve the node document from the database
        const nodeDoc = await getDoc(
          doc(collection(db, NODES), currentVisibleNode.id)
        );
        const nodeData = nodeDoc.data();

        // Retrieve and filter out the comment to be deleted
        let comments = nodeData?.comments || [];
        const removedComment = comments.filter((c: any) => c.id === commentId);
        comments = comments.filter((c: any) => c.id !== commentId);

        // Update the node document with the modified comments
        await updateDoc(nodeDoc.ref, { comments });

        // Record the deletion action in the logs
        await recordLogs({
          action: "Comment Deleted",
          comment: removedComment,
          node: currentVisibleNode.id,
        });
      }
    } catch (error) {
      console.error(error);
    }
  };

  // Function to edit a comment
  const editComment = async (comment: any) => {
    try {
      // Check if there is an open node and the comment matches the editing state
      if (comment.id === editingComment && currentVisibleNode) {
        // Retrieve the node document from the database
        const nodeDoc = await getDoc(
          doc(collection(db, NODES), currentVisibleNode.id)
        );
        const nodeData = nodeDoc.data();

        // Retrieve and update the comment content
        let comments = nodeData?.comments || [];
        const commentIdx = comments.findIndex((c: any) => c.id == comment.id);

        // Record the modification action in the logs
        recordLogs({
          action: "Comment Modified",
          previousValue: comments[commentIdx].content,
          newValue: updateComment,
        });

        // Update the comment content and reset the editing state
        comments[commentIdx].content = updateComment;
        setEditingComment("");
        await updateDoc(nodeDoc.ref, { comments });

        // Reset additional state variables
        setUpdateComment("");
        setNewComment("");
        return;
      }

      // If not in editing state, set the comment as the one being edited
      setEditingComment(comment.id);
      setUpdateComment(comment.content);
    } catch (error) {
      console.error(error);
    }
  };

  const handleChange = (event: any, newValue: number) => {
    setSidebarView(newValue);
  };

  const handleChatTabsChange = (event: any, newValue: number) => {
    setSelectedChatTab(newValue);
  };

  const handleViewChange = (event: any, newValue: number) => {
    setViewValue(newValue);
  };

  // This function finds the path of a node in a nested structure of mainNodes and their children.
  const findOntologyPath = useCallback(
    ({
      mainNodes,
      path,
      eachOntologyPath,
    }: {
      mainNodes: INode[];
      path: any;
      eachOntologyPath: any;
    }) => {
      // Loop through each main node

      for (let node of mainNodes) {
        // Update the path for the current node

        eachOntologyPath[node.id] = [
          ...path,
          {
            title: node.title,
            id: !!node.category ? `${node.id}-${node.title.trim()}` : node.id,
            category: !!node.category,
          },
        ];

        // Loop through categories in the children of the current node

        for (let category in node.specializations) {
          // Filter nodes based on their inclusion in the specializations of the current category
          const childrenIds = node.specializations[category].map(
            (n: any) => n.id
          );
          const children =
            nodes.filter((node: any) => {
              return childrenIds.includes(node.id);
            }) || [];

          const subPath = [...path];

          subPath.push({
            title: node.title,
            id: !!node.category ? `${node.id}-${node.title.trim()}` : node.id,
            category: !!node.category,
          });
          if (category !== "main") {
            subPath.push({
              title: category,
              id: `${node.id}-${category.trim()}`,
              category: true,
            });
          }
          // Recursively call the findOntologyPath function for the filtered specializations
          eachOntologyPath = findOntologyPath({
            mainNodes: children,
            path: [...subPath],
            eachOntologyPath,
          });
        }
      }

      // Return the accumulated ontology paths
      return eachOntologyPath;
    },
    [nodes]
  );

  useEffect(() => {
    if (nodes.length > 0) {
      const mainNodes = nodes.filter((node: any) => node.category);
      // Initialize eachOntologyPath with an empty object and find the ontology path
      let eachOntologyPath = findOntologyPath({
        mainNodes,
        path: [],
        eachOntologyPath: {},
      });
      setEachOntologyPath(eachOntologyPath);
    }
  }, [nodes]);
  // This function is called when a search result node is clicked.
  const openSearchedNode = (node: any) => {
    try {
      // Set the clicked node as the open currentVisibleNode
      setCurrentVisibleNode(node);

      // Record the click action in logs
      recordLogs({
        action: "Search result clicked",
        clicked: node.id,
      });

      // Update the user document with the ontology path
      updateUserDoc([
        ...(eachOntologyPath[node.id] || [
          { title: node.title, id: node.id, category: node.category },
        ]),
      ]);
    } catch (error) {
      console.error(error);
    }
  };

  interface UpdateInheritanceParams {
    updatedNode: INode;
    updatedProperty: string;
  }

  // Function to handle inheritance
  const updateInheritance = async ({
    updatedNode,
    updatedProperty,
  }: UpdateInheritanceParams): Promise<void> => {
    try {
      const batch = writeBatch(db);
      if (updatedNode.inheritance[updatedProperty].ref) {
        updatedNode.inheritance[updatedProperty].ref = null;
        const ref = doc(collection(db, NODES), updatedNode.id);
        await updateDoc(ref, {
          inheritance: updatedNode.inheritance,
        });
      }
      // Recursively update specializations
      await recursivelyUpdateSpecializations({
        nodeId: updatedNode.id,
        updatedProperty,
        batch,
        newValue: updatedNode.properties[updatedProperty],
        generalizationId: updatedNode.id,
        generalizationTitle: updatedNode.title,
      });
      // Commit all updates as a batch
      await batch.commit();
    } catch (error) {
      console.log(error);
    }
  };

  // Helper function to recursively update specializations
  const recursivelyUpdateSpecializations = async ({
    nodeId,
    updatedProperty,
    batch,
    nestedCall = false,
    newValue,
    inheritanceType,
    generalizationId,
    generalizationTitle,
  }: {
    nodeId: string;
    updatedProperty: string;
    batch: WriteBatch;
    nestedCall?: boolean;
    newValue: string;
    inheritanceType?:
      | "inheritUnlessAlreadyOverRidden"
      | "inheritAfterReview"
      | "alwaysInherit";
    generalizationId: string;
    generalizationTitle: string;
  }): Promise<void> => {
    // Fetch node data from Firestore
    const nodeRef = doc(collection(db, NODES), nodeId);
    const nodeSnapshot = await getDoc(nodeRef);
    const nodeData = nodeSnapshot.data() as INode;

    if (!nodeData || !nodeData.properties.hasOwnProperty(updatedProperty))
      return;

    // Get the inheritance type for the updated property
    const inheritance = nodeData.inheritance[updatedProperty];
    const canInherit =
      (inheritanceType === "inheritUnlessAlreadyOverRidden" &&
        inheritance.ref) ||
      inheritanceType === "alwaysInherit";

    if (nestedCall && canInherit) {
      await updateProperty(batch, nodeRef, updatedProperty, newValue, {
        title: "",
        ref: generalizationId,
        inheritanceType: inheritance.inheritanceType,
      });
    }

    if (inheritance?.inheritanceType === "neverInherit") {
      return;
    }
    let specializations = Object.values(nodeData.specializations).flat() as {
      id: string;
      title: string;
    }[];

    if (inheritance?.inheritanceType === "inheritAfterReview") {
      specializations = (await selectIt(
        <Box>
          <Typography>
            Select the specialization that you want to inherits the change that
            you have made for <strong>{updatedProperty}</strong>,
          </Typography>
          <Typography>{"After you're done click continue."}</Typography>
        </Box>,
        specializations,
        "Continue",
        ""
      )) as {
        id: string;
        title: string;
      }[];
    }
    if (specializations.length <= 0) {
      return;
    }
    for (const specialization of specializations) {
      await recursivelyUpdateSpecializations({
        nodeId: specialization.id,
        updatedProperty,
        batch,
        nestedCall: true,
        newValue,
        inheritanceType: inheritance.inheritanceType,
        generalizationId,
        generalizationTitle,
      });
    }
  };

  // Function to update a property in Firestore using a batch commit
  const updateProperty = async (
    batch: any,
    nodeRef: DocumentReference,
    updatedProperty: string,
    newValue: any,
    inheritanceRef: { title: string; ref: string; inheritanceType: string }
  ) => {
    const updateData = {
      [`properties.${updatedProperty}`]: newValue,
      [`inheritance.${updatedProperty}`]: inheritanceRef,
    };
    batch.update(nodeRef, updateData);
    if (batch._mutations.length > 10) {
      await batch.commit();
      batch = writeBatch(db);
    }
  };

  useEffect(() => {
    const controller = columnResizerRef.current;

    if (controller) {
      const resizer = controller.getResizer();
      resizer.resizeSection(2, { toSize: rightPanelVisible ? 400 : 0 });
      controller.applyResizer(resizer);
    }
  }, [rightPanelVisible, user]);

  useEffect(() => {
    const handleUserActivity = () => {
      setLastInteractionDate(new Date(Date.now()));
    };

    window.addEventListener("mousemove", handleUserActivity);
    window.addEventListener("keydown", handleUserActivity);

    return () => {
      window.removeEventListener("mousemove", handleUserActivity);
      window.removeEventListener("keydown", handleUserActivity);
    };
  }, []);

  useEffect(() => {
    const checkIfDifferentDay = () => {
      const today = new Date();
      if (
        today.getDate() !== lastInteractionDate.getDate() ||
        today.getMonth() !== lastInteractionDate.getMonth() ||
        today.getFullYear() !== lastInteractionDate.getFullYear()
      ) {
        window.location.reload();
      }
    };

    const intervalId = setInterval(checkIfDifferentDay, 1000);

    return () => clearInterval(intervalId);
  }, [lastInteractionDate]);

  const navigateToNode = async (nodeId: string) => {
    updateUserDoc(eachOntologyPath[nodeId] || []);
    const node = nodes.find((n) => n.id === nodeId);
  };

  const handleClose = useCallback(() => {
    setOpenSelectModel(false);
  }, [setOpenSelectModel]);

  const sendNode = useCallback(async (nodeId: string, title: string) => {
    if (!user) return;
    const messageData = {
      nodeId: nodeId || "",
      text: title,
      sender: user.uname,
      senderDetail: {
        uname: user.uname,
        fullname: user.fName + " " + user.lName,
        imageUrl: user.imageUrl,
        uid: user.userId,
      },
      imageUrls: [],
      reactions: [],
      edited: false,
      deleted: false,
      totalReplies: 0,
      type: ["node", "technical", "other"][selectedChatTab],
      messageType: "node",
      createdAt: new Date(),
    };
    await addDoc(collection(db, "messages"), messageData);
    Post("/sendNotifications", {
      subject: `New Message From ${user.fName + " " + user.lName}`,
      body: title,
      sender: user.uname,
      members: users,
    });
  }, []);

  return (
    <Box>
      {nodes.length > 0 ? (
        <Container
          style={{
            marginTop: "80px",
            height: "calc(100vh - 80px)",
            display: "flex",
          }}
          columnResizerRef={columnResizerRef}
        >
          {!isMobile && (
            <Section
              minSize={0}
              defaultSize={500}
              style={{
                display: "flex",
                flexDirection: "column",
              }}
            >
              <Box
                sx={{
                  backgroundColor: (theme: any) =>
                    theme.palette.mode === "dark" ? "#303134" : "white",
                }}
              >
                <Tabs
                  value={viewValue}
                  onChange={handleViewChange}
                  sx={{
                    width: "100%",
                    borderColor: "divider",

                    backgroundColor: (theme) =>
                      theme.palette.mode === "dark" ? "#242425" : "#d0d5dd",
                    ".MuiTab-root.Mui-selected": {
                      color: "#ff6d00",
                    },
                  }}
                >
                  <Tab
                    label="Tree View"
                    {...a11yProps(0)}
                    sx={{ width: "50%", fontSize: "20px" }}
                  />
                  <Tab
                    label="DAG View"
                    {...a11yProps(1)}
                    sx={{ width: "50%", fontSize: "20px" }}
                  />
                </Tabs>

                <Box
                  sx={{
                    flexGrow: 1,
                    overflow: "auto",
                    ...SCROLL_BAR_STYLE,
                  }}
                >
                  <TabPanel
                    value={viewValue}
                    index={0}
                    sx={{
                      mt: "5px",
                    }}
                  >
                    <TreeViewSimplified
                      treeVisualization={treeVisualization}
                      onOpenNodesTree={onOpenNodesTree}
                      expandedNodes={expandedNodes}
                      currentVisibleNode={currentVisibleNode}
                    />
                  </TabPanel>
                  <TabPanel value={viewValue} index={1}>
                    <DagGraph
                      treeVisualization={treeVisualization}
                      setExpandedNodes={setExpandedNodes}
                      expandedNodes={expandedNodes}
                      setDagreZoomState={setDagreZoomState}
                      dagreZoomState={dagreZoomState}
                      onOpenNodeDagre={onOpenNodeDagre}
                      currentVisibleNode={currentVisibleNode}
                    />
                  </TabPanel>
                </Box>
              </Box>
            </Section>
          )}

          <Bar
            size={2}
            style={{
              background: "currentColor",
              cursor: "col-resize",
              position: "relative",
            }}
          >
            <SettingsEthernetIcon
              sx={{
                position: "absolute",
                top: "50%",
                left: "50%",
                transform: "translate(-50%, -50%)",
                color: (theme) =>
                  theme.palette.mode === "dark"
                    ? theme.palette.common.gray50
                    : theme.palette.common.notebookMainBlack,
              }}
            />
          </Bar>
          <Section minSize={0}>
            <Box
              sx={{
                backgroundColor: (theme) =>
                  theme.palette.mode === "dark"
                    ? theme.palette.common.notebookMainBlack
                    : theme.palette.common.gray50,
                p: "20px",
                overflow: "auto",
                height: "94vh",
                ...SCROLL_BAR_STYLE,
              }}
            >
              <Breadcrumbs sx={{ ml: "40px", mt: "14px" }}>
                {ontologyPath.map((path) => (
                  <Link
                    underline={path.category ? "none" : "hover"}
                    key={path.id}
                    onClick={() => {
                      if (!path.category) handleLinkNavigation(path, "");
                    }}
                    sx={{
                      cursor: !path.category ? "pointer" : "",
                      ":hover": {
                        cursor: !path.category ? "pointer" : "",
                      },
                      fontSize: path.category ? "15px" : "20px",
                      color: path.category
                        ? "orange"
                        : (theme) =>
                            theme.palette.mode === "dark"
                              ? theme.palette.common.white
                              : theme.palette.common.black,
                    }}
                  >
                    {path.title.split(" ").splice(0, 3).join(" ") +
                      (path.title.split(" ").length > 3 ? "..." : "")}
                  </Link>
                ))}
              </Breadcrumbs>

              {currentVisibleNode && (
                <Node
                  currentVisibleNode={currentVisibleNode}
                  setCurrentVisibleNode={setCurrentVisibleNode}
                  handleLinkNavigation={handleLinkNavigation}
                  setOntologyPath={setOntologyPath}
                  ontologyPath={ontologyPath}
                  setSnackbarMessage={setSnackbarMessage}
                  updateUserDoc={updateUserDoc}
                  user={user}
                  mainSpecializations={getMainSpecializations(
                    treeVisualization
                  )}
                  nodes={nodes}
                  addNewNode={addNewNode}
                  editNode={editNode}
                  setEditNode={setEditNode}
                  lockedNodeFields={lockedNodeFields}
                  recordLogs={recordLogs}
                  updateInheritance={updateInheritance}
                  navigateToNode={navigateToNode}
                  eachOntologyPath={eachOntologyPath}
                  searchWithFuse={searchWithFuse}
                />
              )}
            </Box>
          </Section>

          <Bar
            size={2}
            style={{
              background: "currentColor",
              cursor: "col-resize",
              position: "relative",
              display: rightPanelVisible ? "block" : "none",
            }}
          >
            <SettingsEthernetIcon
              sx={{
                position: "absolute",
                top: "50%",
                left: "50%",
                transform: "translate(-50%, -50%)",
                color: (theme) =>
                  theme.palette.mode === "dark"
                    ? theme.palette.common.gray50
                    : theme.palette.common.notebookMainBlack,
              }}
            />
          </Bar>

          {!isMobile && (
            <Section minSize={0} defaultSize={400}>
              <Box sx={{ width: "100%" }}>
                <Box
                  sx={{
                    borderColor: "divider",
                    position: "sticky",
                  }}
                >
                  <Tabs
                    id="right-panel-tabs"
                    value={sidebarView}
                    onChange={handleChange}
                    aria-label="basic tabs example"
                    variant="scrollable"
                    sx={{
                      background: (theme) =>
                        theme.palette.mode === "dark" ? "#242425" : "#d0d5dd",
                      ".MuiTab-root.Mui-selected": {
                        color: "#ff6d00",
                      },
                    }}
                  >
                    <Tab label="Search" {...a11yProps(1)} />
                    <Tab label="Chat" {...a11yProps(0)} />
                    <Tab label="Inheritance" {...a11yProps(2)} />
                    <Tab label="Markdown Cheatsheet" {...a11yProps(3)} />
                  </Tabs>
                </Box>
                <Box
                  sx={{
                    // padding: "10px",
                    height: "89vh",
                    overflow: "auto",
                    pb: "125px",
                    backgroundColor: (theme: any) =>
                      theme.palette.mode === "dark" ? "#303134" : "white",
                    ...SCROLL_BAR_STYLE,
                  }}
                >
                  <TabPanel value={sidebarView} index={0}>
                    <Box sx={{ pl: "10px" }}>
                      <TextField
                        variant="standard"
                        placeholder="Search..."
                        value={searchValue}
                        onChange={(e) => setSearchValue(e.target.value)}
                        fullWidth
                        InputProps={{
                          startAdornment: (
                            <IconButton
                              sx={{ mr: "5px", cursor: "auto" }}
                              color="primary"
                              edge="end"
                            >
                              <SearchIcon />
                            </IconButton>
                          ),
                        }}
                        autoFocus
                        sx={{
                          p: "8px",
                          mt: "5px",
                        }}
                      />
                      <List>
                        {searchResults.map((node: any) => (
                          <ListItem
                            key={node.id}
                            onClick={() => openSearchedNode(node)}
                            sx={{
                              display: "flex",
                              alignItems: "center",
                              color: "white",
                              cursor: "pointer",
                              borderRadius: "4px",
                              padding: "8px",
                              transition: "background-color 0.3s",
                              // border: "1px solid #ccc",
                              mt: "5px",
                              "&:hover": {
                                backgroundColor: (theme) =>
                                  theme.palette.mode === "dark"
                                    ? DESIGN_SYSTEM_COLORS.notebookG450
                                    : DESIGN_SYSTEM_COLORS.gray200,
                              },
                            }}
                          >
                            <Typography>{node.title}</Typography>
                          </ListItem>
                        ))}
                      </List>
                    </Box>
                  </TabPanel>
                  <TabPanel value={sidebarView} index={1}>
                    <Box sx={{}}>
                      <Tabs
                        id="chat-tabs"
                        value={selectedChatTab}
                        onChange={handleChatTabsChange}
                        aria-label="basic tabs example"
                        variant="fullWidth"
                        sx={{
                          background: (theme) =>
                            theme.palette.mode === "dark"
                              ? "#242425"
                              : "#E9ECF0",
                        }}
                      >
                        <Tab label="This node" {...a11yProps(0)} />
                        <Tab label="Technical" {...a11yProps(1)} />
                        <Tab label="Others" {...a11yProps(2)} />
                      </Tabs>
                      <Box>
                        <TabPanel value={selectedChatTab} index={0}>
                          <TextField fullWidth />
                          {currentVisibleNode?.id && (
                            <Chat
                              user={user}
                              messages={nodeMessages}
                              setMessages={setNodeMessages}
                              type="node"
                              nodeId={currentVisibleNode?.id}
                              users={users}
                              firstLoad={true}
                              isLoading={isLoading}
                              confirmIt={confirmIt}
                            />
                          )}
                        </TabPanel>
                        <TabPanel value={selectedChatTab} index={1}>
                          <Chat
                            user={user}
                            messages={technicalMessages}
                            setMessages={setTechnicalMessages}
                            type="technical"
                            users={users}
                            firstLoad={true}
                            isLoading={isLoading}
                            confirmIt={confirmIt}
                          />
                        </TabPanel>
                        <TabPanel value={selectedChatTab} index={2}>
                          <Chat
                            user={user}
                            messages={otherMessages}
                            setMessages={setOtherMessages}
                            type="other"
                            users={users}
                            firstLoad={true}
                            isLoading={isLoading}
                            confirmIt={confirmIt}
                          />
                        </TabPanel>
                      </Box>
                      {/* <Box>
                      {orderComments().map((comment: any) => (
                        <Paper
                          key={comment.id}
                          elevation={6}
                          sx={{ mt: "15px" }}
                        >
                          <Box
                            sx={{
                              // mb: "15px",
                              display: "flex",
                              alignItems: "center",
                              justifyContent: "space-between",
                              p: "18px",
                              pb: "0px",
                            }}
                          >
                            <Box sx={{ display: "flex", alignItems: "center" }}>
                              <Avatar
                                src={
                                  users[comment.senderUname] || NO_IMAGE_USER
                                }
                              />
                              <Box
                                sx={{
                                  display: "flex",
                                  flexDirection: "column",
                                  ml: "5px",
                                }}
                              >
                                <Typography
                                  sx={{ ml: "4px", fontSize: "14px" }}
                                >
                                  {comment.sender}
                                </Typography>
                                <Typography
                                  sx={{ ml: "4px", fontSize: "12px" }}
                                >
                                  {formatFirestoreTimestampWithMoment(
                                    comment.createdAt
                                  )}
                                </Typography>
                              </Box>
                            </Box>

                            {comment.senderUname === user?.uname && (
                              <Box
                                sx={{
                                  display: "flex",
                                  justifyContent: "flex-end",
                                }}
                              >
                                <Button onClick={() => editComment(comment)}>
                                  {comment.id === editingComment
                                    ? "Save"
                                    : "Edit"}
                                </Button>
                                <Button
                                  onClick={() => deleteComment(comment.id)}
                                >
                                  {" "}
                                  {comment.id === editingComment
                                    ? "Cancel"
                                    : "Delete"}
                                </Button>
                              </Box>
                            )}
                          </Box>
                          <Box>
                            {comment.id === editingComment ? (
                              <Box sx={{ pr: "12px", pl: "12px", pb: "18px" }}>
                                <TextField
                                  variant="outlined"
                                  multiline
                                  fullWidth
                                  value={updateComment}
                                  onChange={(e: any) => {
                                    setUpdateComment(e.target.value);
                                  }}
                                  autoFocus
                                />
                              </Box>
                            ) : (
                              <Box sx={{ p: "18px" }}>
                                <MarkdownRender text={comment.content} />
                              </Box>
                            )}
                          </Box>
                        </Paper>
                      ))}
                      <Paper elevation={3} sx={{ mt: "15px" }}>
                        <TextField
                          variant="outlined"
                          multiline
                          fullWidth
                          placeholder="Add a Comment..."
                          value={newComment}
                          onChange={(e: any) => {
                            setNewComment(e.target.value);
                          }}
                          InputProps={{
                            endAdornment: (
                              <Tooltip title={"Share"}>
                                <IconButton
                                  color="primary"
                                  onClick={handleSendComment}
                                  edge="end"
                                >
                                  <SendIcon />
                                </IconButton>
                              </Tooltip>
                            ),
                          }}
                          autoFocus
                          sx={{
                            p: "8px",
                            mt: "5px",
                          }}
                        />
                      </Paper>
                    </Box>{" "} */}
                    </Box>
                  </TabPanel>
                  <TabPanel value={sidebarView} index={2}>
                    <Inheritance selectedNode={currentVisibleNode} />
                  </TabPanel>
                  <TabPanel value={sidebarView} index={3}>
                    <Box
                      sx={{
                        p: "18px",
                        ...SCROLL_BAR_STYLE,
                      }}
                    >
                      <MarkdownRender text={markdownContent} />
                    </Box>
                  </TabPanel>
                </Box>
              </Box>
            </Section>
          )}
          {ConfirmDialog}
          {selectDialog}
          <SneakMessage
            newMessage={snackbarMessage}
            setNewMessage={setSnackbarMessage}
          />
        </Container>
      ) : (
        <Box
          sx={{
            display: "flex",
            justifyContent: "center",
            alignItems: "center",
            height: "100vh",
            flexDirection: "column",
          }}
        >
          <CircularProgress />
          {/* <br /> */}
          <Typography sx={{ mt: "5px" }}> Loading...</Typography>
        </Box>
      )}
      <Box sx={{ position: "absolute", top: 0, width: "100%" }}>
        <AppHeaderMemoized
          ref={headerRef}
          setRightPanelVisible={setRightPanelVisible}
          rightPanelVisible={rightPanelVisible}
          loading={nodes.length === 0}
          confirmIt={confirmIt}
          setSidebarView={setSidebarView}
        />
      </Box>

      <Modal
        sx={{
          display: "flex",
          alignItems: "center",
          justifyContent: "center",
          backgroundColor: "transparent",
          // backgroundColor: "rgba(0, 0, 0, 0.5)",
        }}
        open={openSelectModel}
        onClose={handleClose}
      >
        <Box
          sx={{
            maxHeight: "80vh",
            overflowY: "auto",
            borderRadius: 2,
            boxShadow: 24,
            ...SCROLL_BAR_STYLE,
          }}
        >
          <Paper sx={{ position: "sticky", top: "0", px: "15px", zIndex: 1 }}>
            <Box sx={{ display: "flex", alignItems: "center" }}>
              <Box sx={{ display: "flex", alignItems: "center", gap: 2 }}>
                <SearchBox
                  setSearchValue={setSearchValue}
                  label={"Search ..."}
                />
              </Box>
            </Box>
          </Paper>
          <Paper>
            {searchValue ? (
              <Box>
                {" "}
                {searchResults.map((node: any) => (
                  <ListItem
                    key={node.id}
                    onClick={() => {}}
                    sx={{
                      display: "flex",
                      alignItems: "center",
                      color: "white",
                      cursor: "pointer",
                      borderRadius: "4px",
                      padding: "8px",
                      transition: "background-color 0.3s",
                      // border: "1px solid #ccc",
                      mt: "5px",
                      "&:hover": {
                        backgroundColor: (theme) =>
                          theme.palette.mode === "dark"
                            ? DESIGN_SYSTEM_COLORS.notebookG450
                            : DESIGN_SYSTEM_COLORS.gray200,
                      },
                    }}
                  >
                    {" "}
                    <Typography>{node.title}</Typography>
                    <Button variant="outlined">Send</Button>
                  </ListItem>
                ))}
              </Box>
            ) : (
              <TreeViewSimplified
                treeVisualization={treeVisualization}
                expandedNodes={expandedNodes}
                onOpenNodesTree={onOpenNodesTree}
                sendNode={sendNode}
              />
            )}
          </Paper>
        </Box>
      </Modal>
    </Box>
  );
};
export default withAuthUser({
  shouldRedirectToLogin: true,
  shouldRedirectToHomeIfAuthenticated: false,
})(Ontology);<|MERGE_RESOLUTION|>--- conflicted
+++ resolved
@@ -74,15 +74,10 @@
 } from "@mui/material";
 import Breadcrumbs from "@mui/material/Breadcrumbs";
 import {
-<<<<<<< HEAD
   Timestamp,
   DocumentReference,
   WriteBatch,
   addDoc,
-=======
-  DocumentReference,
-  WriteBatch,
->>>>>>> ef51d94c
   collection,
   doc,
   getDoc,
@@ -120,25 +115,18 @@
 import { useRouter } from "next/router";
 import DagGraph from " @components/components/OntologyComponents/DAGGraph";
 import { formatFirestoreTimestampWithMoment } from " @components/lib/utils/utils";
-<<<<<<< HEAD
 import {
   DISPLAY,
   NO_IMAGE_USER,
   SCROLL_BAR_STYLE,
 } from " @components/lib/CONSTANTS";
-=======
-import { NO_IMAGE_USER, SCROLL_BAR_STYLE } from " @components/lib/CONSTANTS";
->>>>>>> ef51d94c
 import {
   LOCKS,
   LOGS,
   NODES,
   USERS,
 } from " @components/lib/firestoreClient/collections";
-<<<<<<< HEAD
 import { getChildrenIds } from " @components/lib/utils/children.utils";
-=======
->>>>>>> ef51d94c
 import {
   getBrowser,
   getOperatingSystem,
@@ -150,14 +138,9 @@
 import {
   chatChange,
   getMessagesSnapshot,
-} from " @components/client/firestore/messages.firestore";
-<<<<<<< HEAD
-import { saveMessagingDeviceToken } from " @components/lib/firestoreClient/messaging";
+} from "../client/firestore/messages.firestore";
 import { SearchBox } from " @components/components/SearchBox/SearchBox";
 import { capitalizeFirstLetter } from " @components/lib/utils/string.utils";
-import { Post } from " @components/lib/mapApi";
-=======
->>>>>>> ef51d94c
 
 const synchronizeStuff = (prev: (any & { id: string })[], change: any) => {
   const docType = change.type;
@@ -220,10 +203,7 @@
   const [nodeMessages, setNodeMessages] = useState<IChat[]>([]);
   const [technicalMessages, setTechnicalMessages] = useState<IChat[]>([]);
   const [otherMessages, setOtherMessages] = useState<IChat[]>([]);
-<<<<<<< HEAD
   const [openSelectModel, setOpenSelectModel] = useState(false);
-=======
->>>>>>> ef51d94c
 
   //last interaction date from the user
   const [lastInteractionDate, setLastInteractionDate] = useState<Date>(
@@ -1394,12 +1374,6 @@
       createdAt: new Date(),
     };
     await addDoc(collection(db, "messages"), messageData);
-    Post("/sendNotifications", {
-      subject: `New Message From ${user.fName + " " + user.lName}`,
-      body: title,
-      sender: user.uname,
-      members: users,
-    });
   }, []);
 
   return (
@@ -1731,6 +1705,7 @@
                               firstLoad={true}
                               isLoading={isLoading}
                               confirmIt={confirmIt}
+                              setOpenSelectModel={setOpenSelectModel}
                             />
                           )}
                         </TabPanel>
@@ -1744,6 +1719,7 @@
                             firstLoad={true}
                             isLoading={isLoading}
                             confirmIt={confirmIt}
+                            setOpenSelectModel={setOpenSelectModel}
                           />
                         </TabPanel>
                         <TabPanel value={selectedChatTab} index={2}>
@@ -1756,6 +1732,7 @@
                             firstLoad={true}
                             isLoading={isLoading}
                             confirmIt={confirmIt}
+                            setOpenSelectModel={setOpenSelectModel}
                           />
                         </TabPanel>
                       </Box>
