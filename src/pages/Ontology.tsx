/* 
This React component named `Ontology` is a complex and feature-rich component that serves as a central part of an application dealing with ontological data. It provides a user interface for viewing and interacting with a hierarchical structure of ontologies, managing comments, and searching through ontology nodes. The component uses Firebase Firestore for data storage and retrieval, Fuse.js for search functionality, and Material-UI for styling and layout. It also includes markdown rendering capabilities and responsive design adjustments for mobile devices.

Here's a breakdown of the key parts of the component:

### Imports and Setup
- The component imports a variety of libraries and components, including Firebase Firestore functions, Material-UI components, Fuse.js for search, and custom components like `TreeViewSimplified`, `DAGGraph`, and `MarkdownRender`.
- It defines the `Ontology` functional component and sets up state variables for managing nodes, search results, comments, UI states, and more.

### Authentication and Routing
- The component checks if the user is authenticated and their email is verified. If not, it redirects to the sign-in page.
- It uses the `useRouter` hook from Next.js to handle routing within the application.

### Firestore Data Subscription
- The component sets up Firestore subscriptions to listen for changes in nodes, user data, and locked node fields, updating the component's state accordingly.

### Ontology Path Management
- Functions like `getPath` and `updateTheUrl` are used to construct and manage the path of the current node being viewed, which is reflected in the URL hash for easy sharing and navigation.

### Ontology Tree and DAG View
- The component provides two different visualizations for the ontology structure: a tree view and a directed acyclic graph (DAG) view. Users can switch between these views using tabs.

### Search Functionality
- The `searchWithFuse` function uses Fuse.js to perform a search on the ontology nodes based on the user's query.

### Comment Management
- The component allows users to add, edit, and delete comments on ontology nodes. It uses functions like `handleSendComment`, `deleteComment`, and `editComment` to manage comment interactions.

### Inheritance Updates
- The `updateInheritance` function recursively updates fields in the ontology hierarchy that are related to inheritance, ensuring that changes in parent nodes are reflected in child nodes.

### UI Components and Layout
- The component uses Material-UI components to create a responsive layout with a header, tabs, search bar, comment section, and markdown cheatsheet.
- It uses the `@column-resizer/react` library to allow users to resize sections of the layout.

### Effects and Callbacks
- The component uses `useEffect` hooks to handle side effects such as data fetching, URL hash changes, and Firestore subscriptions.
- Callback functions like `handleLinkNavigation`, `addNewNode`, and `saveChildNode` handle user interactions with the ontology structure.

### Higher-Order Component (HOC)
- The `withAuthUser` HOC is used to wrap the `Ontology` component, providing authentication checks and redirection logic.

### Return Statement
- The component conditionally renders the main content or a loading indicator based on whether the ontology nodes have been loaded.
- It returns a structured layout with a header, ontology visualizations, and a right panel for search and comments.

### Developer Comments
- Throughout the component, there are places where additional developer comments could be added to explain complex logic, the purpose of specific functions, and the reasoning behind certain design choices.

This component is a key part of the application, providing a rich interface for users to interact with ontological data. It demonstrates the use of React hooks, Firestore, and third-party libraries to create a dynamic and responsive user experience. */

import { Bar, Container, Section } from "@column-resizer/react";

import SettingsEthernetIcon from "@mui/icons-material/SettingsEthernet";
import {
  Box,
  Button,
  CircularProgress,
  FormControl,
  InputLabel,
  MenuItem,
  Select,
  Switch,
  Tab,
  Tabs,
  Typography,
  useMediaQuery,
  useTheme,
} from "@mui/material";
import {
  Timestamp,
  collection,
  doc,
  getFirestore,
  onSnapshot,
  query,
  setDoc,
  updateDoc,
  where,
} from "firebase/firestore";
import Fuse from "fuse.js";
import { useCallback, useEffect, useMemo, useRef, useState } from "react";
// import markdownContent from "../components/OntologyComponents/Markdown-Here-Cheatsheet.md";
import SneakMessage from "@components/components/OntologyComponents/SneakMessage";
import Node from "@components/components/OntologyComponents/Node";
import TreeViewSimplified from "@components/components/OntologyComponents/TreeViewSimplified";
import {
  ILinkNode,
  ILockedNode,
  INode,
  INodePath,
  INodeTypes,
  MainSpecializations,
  TreeData,
  TreeVisual,
} from "@components/types/INode";
import { TabPanel, a11yProps } from "@components/lib/utils/TabPanel";

import useConfirmDialog from "@components/lib/hooks/useConfirmDialog";
import withAuthUser from "@components/components/hoc/withAuthUser";
import { useAuth } from "@components/components/context/AuthContext";
import { useRouter } from "next/router";
import GraphView from "@components/components/OntologyComponents/GraphView";
import { DISPLAY, SCROLL_BAR_STYLE } from "@components/lib/CONSTANTS";
import { NODES, USERS } from "@components/lib/firestoreClient/collections";

import { recordLogs } from "@components/lib/utils/helpers";
import { useHover } from "@components/lib/hooks/useHover";
import { MemoizedToolbarSidebar } from "@components/components/Sidebar/ToolbarSidebar";
import { NodeChange } from "@components/types/INode";
import GuidLines from "@components/components/Guidelines/GuideLines";
import SearchSideBar from "@components/components/SearchSideBar/SearchSideBar";
import Head from "next/head";
import DraggableTree from "@components/components/OntologyComponents/DraggableTree";
import { TreeApi } from "react-arborist";
import { capitalizeFirstLetter } from "@components/lib/utils/string.utils";
import ROUTES from "@components/lib/utils/routes";
import { getAuth } from "firebase/auth";
const stem = require("wink-porter2-stemmer");
const tokenizer = require("wink-tokenizer");

const myTokenizer = tokenizer();

export const tokenize = (str: string) => {
  let tokens = [];
  if (str) {
    let tokenized = myTokenizer.tokenize(str);
    for (let w of tokenized) {
      if (w.tag === "word" && w.value.length > 1) {
        tokens.push(stem(w.value));
      }
    }
    // tokens = stopword.removeStopwords(tokens);
  }
  return tokens;
};

const AddContext = (nodes: any, nodesObject: any): INode[] => {
  for (let node of nodes) {
    if (node.nodeType === "context" && Array.isArray(node.properties.context)) {
      const contextId = node.properties.context[0].nodes[0]?.id;
      if (nodesObject[contextId]) {
        node.context = {
          id: contextId,
          title: nodesObject[contextId].title,
        };
      }
    }
  }
  return nodes;
};

const Ontology = ({ skillsFuture = false }: { skillsFuture: boolean }) => {
  const db = getFirestore();
  const [{ emailVerified, user }] = useAuth();
  const router = useRouter();
  const isMobile = useMediaQuery("(max-width:599px)") && true;
  const [nodes, setNodes] = useState<{ [id: string]: INode }>({});
  const [currentVisibleNode, setCurrentVisibleNode] = useState<INode | null>(
    null,
  );
  // const [ontologyPath, setOntologyPath] = useState<INodePath[]>([]);
  const [snackbarMessage, setSnackbarMessage] = useState<string>("");
  const [treeVisualization, setTreeVisualization] = useState<TreeVisual>({});
  const { confirmIt, ConfirmDialog } = useConfirmDialog();
  const [viewValue, setViewValue] = useState<number>(0);
  const fuse = new Fuse(AddContext(Object.values(nodes), nodes), {
    keys: ["title", "context.title"],
  });
  const [expandedNodes, setExpandedNodes] = useState<Set<string>>(new Set());
  const [eachOntologyPath, setEachOntologyPath] = useState<{
    [key: string]: INodePath[];
  }>({});
  const columnResizerRef = useRef<any>();
  const [lastUpdate, setLastUpdate] = useState<number | null>(null);

  //last interaction date from the user
  const [lastInteractionDate, setLastInteractionDate] = useState<Date>(
    new Date(Date.now()),
  );

  const [selectedDiffNode, setSelectedDiffNode] = useState<NodeChange | null>(
    null,
  );
  const scrolling = useRef<any>();

  const { ref: toolbarRef, isHovered } = useHover();

  const [activeSidebar, setActiveSidebar] = useState<string | null>(null);

  const handleExpandSidebar = (sidebarType: string) => {
    setActiveSidebar(sidebarType);
  };
  const theme = useTheme();

  const [currentImprovement, setCurrentImprovement] = useState<any>(null);
  const [displayGuidelines, setDisplayGuidelines] = useState(false);
  const prevHash = useRef<string>();
  const [lastSearches, setLastSearches] = useState<any[]>([]);
  const [selectedChatTab, setSelectedChatTab] = useState<number>(0);
  /*  */
  const [checkedItems, setCheckedItems] = useState<Set<string>>(new Set());
  const [checkedItemsCopy, setCheckedItemsCopy] = useState<Set<string>>(
    new Set(),
  );
  const [searchValue, setSearchValue] = useState("");
  const [clonedNodesQueue, setClonedNodesQueue] = useState<{
    [nodeId: string]: { title: string; id: string };
  }>({});
  const [newOnes, setNewOnes] = useState(new Set());
  const [selectedProperty, setSelectedProperty] = useState("");
  const [selectedCollection, setSelectedCollection] = useState("");

  const [removedElements, setRemovedElements] = useState<Set<string>>(
    new Set(),
  );
  const [addedElements, setAddedElements] = useState<Set<string>>(new Set());
  const [treeViewData, setTreeViewData] = useState([]);

  const [tree, setTree] = useState<TreeApi<TreeData> | null | undefined>(null);

  const [appName, setAppName] = useState("Top-Down Gemini 2.5 Pro"); // this state is only been used for the Skills Future App
  const [partsInheritance, setPartsInheritance] = useState<{
    [nodeId: string]: { title: string; fullPart: boolean };
  }>({});

  const firstLoad = useRef(true);

  const signOut = async () => {
    router.push(ROUTES.signIn);
    getAuth().signOut();
  };

  const handleCloseAddLinksModel = () => {
    setSelectedProperty("");
    setSelectedCollection("");
    setSearchValue("");
    setAddedElements(new Set());
    setRemovedElements(new Set());
    setCheckedItemsCopy(new Set());
    setNewOnes(new Set());
    setCheckedItems(new Set());
    setClonedNodesQueue({});
  };

  useEffect(() => {
    if (user) {
      // Load last searches from localStorage with userId prefix
      const searches = localStorage.getItem(`lastSearches_${user.userId}`);
      if (searches) {
        setLastSearches(JSON.parse(searches));
      }
    }
  }, [user]);

  useEffect(() => {
    // Check if a user is logged in
    if (user) {
      // Check if the user's email is verified
      if (!emailVerified) {
        // If the email is not verified, redirect to the sign-in page
        router.replace("/signin");
      }
    }
  }, [user, emailVerified]);

  useEffect(() => {
    // Function to handle changes in the URL hash
    const handleHashChange = async () => {
      // Check if there is a hash in the URL
      if (window.location.hash) {
        // Call updateUserDoc with the hash split into an array
        const visibleNodeId = window.location.hash.split("#").reverse()[0];

        if (visibleNodeId !== prevHash.current) {
          navigateToNode(visibleNodeId);
          prevHash.current = visibleNodeId;
        }

        // Update the previous hash
      }
    };

    if (typeof window !== "undefined") {
      // Call handleHashChange immediately to handle any initial hash
      handleHashChange();

      // Add an event listener to the window for hash changes
      window.addEventListener("hashchange", handleHashChange);
    }

    // Clean up the event listener when the component is unmounted
    return () => {
      window.removeEventListener("hashchange", handleHashChange);
    };
  }, [eachOntologyPath]);

  // Function to update last searches
  const updateLastSearches = (searchedNode: any) => {
    setLastSearches((prevSearches) => {
      // If searchedNode is null, only filter valid searches from prevSearches
      if (!searchedNode) {
        const validSearches = prevSearches.filter((node) => {
          const nodeInNodes = nodes[node.id];
          return nodeInNodes && !nodeInNodes.deleted; // Keep only non-deleted nodes
        });

        localStorage.setItem(
          `lastSearches_${user?.userId}`,
          JSON.stringify(validSearches),
        );
        return validSearches;
      }

      // Proceed with the usual update if searchedNode is not null
      const filteredSearches = prevSearches.filter(
        (s) => s.id !== searchedNode.id,
      );
      const updatedSearches = [searchedNode, ...filteredSearches];

      const validSearches = updatedSearches.filter((node) => {
        const nodeInNodes = nodes[node.id];
        return nodeInNodes && !nodeInNodes.deleted; // Keep only non-deleted nodes
      });

      const limitedSearches = validSearches.slice(0, 20);

      // Update localStorage with the new list of searches
      localStorage.setItem(
        `lastSearches_${user?.userId}`,
        JSON.stringify(limitedSearches),
      );
      return limitedSearches;
    });
  };

  // Function to perform a search using Fuse.js library
  const searchWithFuse = (query: string, nodeType?: INodeTypes): INode[] => {
    // Return an empty array if the query is empty
    if (!query) {
      return [];
    }

    // Perform search using Fuse.js, filter out deleted items
    return fuse
      .search(query)
      .map((result) => result.item)
      .filter(
        (item: INode) =>
          !item.deleted &&
          !item.category &&
          (!nodeType || nodeType === item.nodeType),
      );
  };

  const handleViewChange = (event: any, newValue: number) => {
    setViewValue(newValue);
    recordLogs({
      action: "view change",
      viewType: newValue === 0 ? "Tree View" : "Dag View",
    });
  };

  useEffect(() => {
    const controller = columnResizerRef.current;

    if (controller) {
      const resizer = controller.getResizer();

      resizer.resizeSection(2, { toSize: 0 });
      controller.applyResizer(resizer);
    }
<<<<<<< HEAD
  }, [user]); // Removed nodes dependency to fix column auto-resizing when node content changes (when editing nodes through yjsEditor)
=======
  }, []); // Removed dependencies to fix column auto-resizing when node content changes (when editing nodes through yjsEditor)
>>>>>>> 8ad062ac

  useEffect(() => {
    const checkIfDifferentDay = () => {
      const today = new Date();
      if (
        today.getDate() !== lastInteractionDate.getDate() ||
        today.getMonth() !== lastInteractionDate.getMonth() ||
        today.getFullYear() !== lastInteractionDate.getFullYear()
      ) {
        window.location.reload();
      }
    };

    const intervalId = setInterval(checkIfDifferentDay, 1000);

    return () => clearInterval(intervalId);
  }, [lastInteractionDate]);

  /* ------- ------- ------- */

  // This function finds the path of a node in a nested structure of mainNodes and their children.
  const findOntologyPath = useCallback(
    ({
      mainNodes,
      path,
      eachOntologyPath,
      visited = new Set(),
    }: {
      mainNodes: INode[];
      path: INodePath[];
      eachOntologyPath: { [nodeId: string]: INodePath[] };
      visited?: Set<string>;
    }): { [nodeId: string]: INodePath[] } | undefined => {
      try {
        for (let node of mainNodes) {
          if (!node || visited.has(node.id)) {
            continue;
          }

          visited.add(node.id);

          eachOntologyPath[node.id] = [
            ...path,
            {
              title: node.title,
              id: !!node.category ? `${node.id}-${node.title.trim()}` : node.id,
              category: !!node.category,
            },
          ];

          node.specializations.forEach((collection) => {
            const specializationsData: INode[] = [];

            collection.nodes.forEach((n: ILinkNode) =>
              specializationsData.push(nodes[n.id]),
            );

            const subPath = [...path];
            subPath.push({
              title: node.title,
              id: !!node.category ? `${node.id}-${node.title.trim()}` : node.id,
              category: !!node.category,
            });
            if (collection.collectionName !== "main") {
              subPath.push({
                title: collection.collectionName,
                id: `${node.id}-${collection.collectionName.trim()}`,
                category: true,
              });
            }
            // Recursively call the findOntologyPath function for the filtered specializations
            const result = findOntologyPath({
              mainNodes: specializationsData,
              path: [...subPath],
              eachOntologyPath,
              visited,
            });
            if (result) {
              eachOntologyPath = result;
            }
          });
        }

        // Return the accumulated ontology paths
        return eachOntologyPath;
      } catch (error: any) {
        recordLogs({
          type: "error",
          error: JSON.stringify({
            name: error.name,
            message: error.message,
            stack: error.stack,
          }),
        });
      }
    },
    [nodes],
  );

  useEffect(() => {
    const mainNodes = Object.values(nodes).filter(
      (node: any) =>
        node.category || (typeof node.root === "boolean" && !!node.root),
    );
    if (mainNodes.length > 0) {
      let eachOntologyPath = findOntologyPath({
        mainNodes,
        path: [],
        eachOntologyPath: {},
      });
      if (eachOntologyPath) {
        setEachOntologyPath(eachOntologyPath);
      }
    }
  }, [nodes]);
  // Function to generate a tree structure of specializations based on main nodes
  const getSpecializationsTree = (
    _nodes: INode[],
    path: string[],
    visited: Set<string> = new Set(),
  ) => {
    let newSpecializationsTree: any = {};

    if (_nodes.length === 0) return {};

    for (let node of _nodes) {
      if (!node || visited.has(node.id)) {
        continue;
      }
      visited.add(node.id);
      const nodeTitle = node.title;
      const parts = Array.isArray(node.properties.parts)
        ? node.properties.parts.flatMap((c) => c.nodes)
        : [];
      // Create an entry for the current node in the main specializations tree
      newSpecializationsTree[node.id] = {
        id: node.category ? `${node.id}-${nodeTitle.trim()}` : node.id,
        path: [...path, node.id],
        isCategory: !!node.category,
        locked: !!node.locked,
        title: nodeTitle,
        unclassified: !!node.unclassified,
        parts,
        specializations: {},
        generalizations: {},
      };

      // Iterate through each collection in the specializations child-nodes
      for (let collection of node.specializations) {
        // Filter nodes based on the current collection
        const specializations: INode[] = [];
        collection.nodes.forEach((nodeLink: { id: string }) => {
          specializations.push(nodes[nodeLink.id]);
        });

        if (collection.collectionName === "main") {
          newSpecializationsTree[node.id].specializations = {
            ...(newSpecializationsTree[node.id]?.specializations || {}),
            ...getSpecializationsTree(
              specializations,
              [...path, node.id],
              visited,
            ),
          };
          newSpecializationsTree[node.id].generalizations =
            node.generalizations[0].nodes;
        } else {
          newSpecializationsTree[node.id].specializations[
            collection.collectionName
          ] = {
            isCategory: true,
            id: `${node.id}-${collection.collectionName.trim()}`,
            title: collection.collectionName,
            locked: !!node.locked,
            specializations: getSpecializationsTree(
              specializations,
              [...path, node.id],
              visited,
            ),
            generalizations: node.generalizations[0].nodes,
          };
        }
      }
    }

    // Return the main specializations tree
    return newSpecializationsTree;
  };

  useEffect(() => {
    // Create a query for the NODES collection where "deleted" is false
    let nodesQuery = query(
      collection(db, NODES),
      where("deleted", "==", false),
      where("skillsFuture", "==", false),
    );

    if (skillsFuture && appName) {
      setNodes({});
      nodesQuery = query(
        collection(db, NODES),
        where("deleted", "==", false),
        where("appName", "==", appName),
        where("skillsFuture", "==", true),
      );
    }
    // Set up a snapshot listener to track changes in the nodes collection
    const unsubscribeNodes = onSnapshot(nodesQuery, (snapshot) => {
      // Get the changes (added, modified, removed) in the snapshot
      const docChanges = snapshot.docChanges();

      // Update the state based on the changes in the nodes collection
      setNodes((nodes: { [id: string]: INode }) => {
        const _nodes = { ...nodes }; // Clone the existing nodes object

        // Loop through each change in the snapshot
        for (let change of docChanges) {
          const changeData: any = change.doc.data();
          const nodeId = change.doc.id;

          if (change.type === "removed" && _nodes[nodeId]) {
            // If the document is removed, delete it from the state
            delete _nodes[nodeId];
          } else {
            // If the document is added or modified, add/update its data in the state
            _nodes[nodeId] = { id: nodeId, ...changeData };
          }
        }

        // Return the updated state
        return _nodes;
      });
    });

    // Unsubscribe from the snapshot listener when the component is unmounted
    return () => unsubscribeNodes();
  }, [db, appName]);

  useEffect(() => {
    if (currentVisibleNode?.id) {
      setCurrentVisibleNode(nodes[currentVisibleNode?.id]);
    }
  }, [nodes]);
  const getTreeView = (
    mainCategories: INode[],
    visited: Map<string, any> = new Map(),
    path: string[],
  ): any => {
    const newNodes = [];

    for (let node of mainCategories) {
      if (!node) {
        continue;
      }

      const specializations = node.specializations;
      let collections = [];
      let mainChildren = [];
      for (let collection of specializations) {
        const children = [];
        for (let _node of collection.nodes) {
          if (nodes[_node.id]) {
            children.push(nodes[_node.id]);
          }
        }

        // if (children.length > 0) {
        if (collection.collectionName !== "main") {
          const id = [...path, node.id, collection.collectionName].join("-");

          if (visited.has(id)) {
            if (typeof visited.get(id) !== "boolean") {
              newNodes.push(visited.get(id));
            }
            continue;
          }
          visited.set(id, true);
          const record = {
            id: id,
            nodeId: node.id,
            nodeType: node.nodeType,
            name: collection.collectionName,
            children: getTreeView(children, visited, [...path, node.id]),

            category: true,
          };
          collections.push(record);
          visited.set(id, record);
        } else {
          mainChildren.push(...children);
        }

        // } else {
        //   collections.push({
        //     id: `${parentId}-${node.id}`,
        //     nodeId: node.id,
        //     name: node.title,
        //     category: !!parentId
        //   });
        // }
      }
      const id = [...path, node.id].join("-");
      if (visited.has(id)) {
        if (typeof visited.get(id) !== "boolean") {
          newNodes.push(visited.get(id));
        }
        continue;
      }
      visited.set(id, true);
      const record = {
        id,
        nodeId: node.id,
        name: node.title,
        nodeType: node.nodeType,
        children: [
          ...collections,
          ...getTreeView(mainChildren, visited, [...path, node.id]),
        ],
        category: !!node.category,
      };
      visited.set(id, record);
      newNodes.push(record);
    }
    return newNodes;
  };

  useEffect(() => {
    // Filter nodes to get only those with a defined category
    const mainCategories = Object.values(nodes).filter(
      (node: INode) =>
        node.category || (typeof node.root === "boolean" && !!node.root),
    );
    // Sort main nodes based on a predefined order
    mainCategories.sort((nodeA: any, nodeB: any) => {
      const order = [
        "WHAT: Activities and Objects",
        "WHO: Actors",
        "WHY: Evaluation",
        "Where: Context",
        "ONet",
      ];
      const nodeATitle = nodeA.title;
      const nodeBTitle = nodeB.title;
      return order.indexOf(nodeATitle) - order.indexOf(nodeBTitle);
    });
    // Generate a tree structure of specializations from the sorted main nodes
    let treeOfSpecializations = getSpecializationsTree(mainCategories, []);

    const _result = getTreeView(mainCategories, new Map(), []);
    setTreeViewData(_result);
    // Set the generated tree structure for visualization
    setTreeVisualization(treeOfSpecializations);
  }, [nodes]);

  useEffect(() => {
    // if (currentVisibleNode) return;
    if (firstLoad) {
      const nodeFromHash = window.location.hash.split("#").reverse()[0];
      if (nodeFromHash && nodes[nodeFromHash]) {
        setCurrentVisibleNode(nodes[nodeFromHash]);
      } else if (user?.currentNode && nodes[user.currentNode]) {
        setCurrentVisibleNode(nodes[user.currentNode]);
      } else {
        setCurrentVisibleNode(nodes["hn9pGQNxmQe9Xod5MuKK"]!);
      }
      firstLoad.current = false;
    }
  }, [user?.currentNode]);

  // Function to update the user document with the current ontology path
  const openedANode = async (currentNode: string) => {
    if (!user) return;
    const userRef = doc(collection(db, USERS), user.uname);
    // Update the user document with the ontology path

    await updateDoc(userRef, { currentNode });

    // Record logs if ontology path is not empty
    if (currentNode) {
      recordLogs({
        action: "Opened a node",
        node: currentNode,
      });
    }
  };

  const updateTheUrl = (path: INodePath[]) => {
    if (!path) {
      return;
    }
    let newHash = "";
    path.forEach((p: any) => (newHash = newHash + `#${p.id.trim()}`));
    window.location.hash = newHash;
  };
  const initializeExpanded = (ontologyPath: INodePath[]) => {
    if (!ontologyPath) {
      return;
    }
    const newExpandedSet: Set<string> = new Set();

    const node = nodes[ontologyPath[ontologyPath.length - 1].id];
    const nodeGeneralizations = node.generalizations[0].nodes;

    const generalizationSet: Set<string> = new Set(
      nodeGeneralizations.map((g) => g.id),
    );

    // Initialize the expanded set with the current node's ID
    newExpandedSet.add(node.id);

    const addGeneralizationsToSet = (id: string, expandedSet: any) => {
      if (expandedSet.has(id)) return;

      expandedSet.add(id);

      const currentNode = nodes[id];

      if (!currentNode) return;

      if (
        currentNode &&
        currentNode.generalizations &&
        currentNode.generalizations.length > 0
      ) {
        const generalizations = currentNode.generalizations[0].nodes;

        currentNode.specializations?.forEach((specialization) => {
          if (specialization.collectionName !== "main") {
            specialization.nodes.forEach((spec) => {
              if (
                generalizationSet.has(spec.id) ||
                newExpandedSet.has(spec.id)
              ) {
                addGeneralizationsToSet(
                  `${currentNode.id}-${specialization.collectionName.trim()}`,
                  expandedSet,
                );
              }
            });
          }
        });
        generalizations.forEach((g) =>
          addGeneralizationsToSet(g.id, expandedSet),
        );
      }
    };
    for (let generalization of nodeGeneralizations) {
      addGeneralizationsToSet(generalization.id, newExpandedSet);
    }
    for (let node of ontologyPath) {
      newExpandedSet.add(node.id);
    }
    setExpandedNodes(newExpandedSet);
  };

  useEffect(() => {
    if (!currentVisibleNode?.id || !nodes[currentVisibleNode?.id]) {
      return;
    }

    openedANode(currentVisibleNode?.id);
    if (expandedNodes.size === 0) {
      initializeExpanded(eachOntologyPath[currentVisibleNode?.id]);
    }
    // setOntologyPath(eachOntologyPath[currentVisibleNode?.id]);
    updateTheUrl([
      { id: currentVisibleNode?.id, title: currentVisibleNode.title },
    ]);
  }, [currentVisibleNode?.id, eachOntologyPath]);

  // Callback function to add a new node to the database

  // Define a callback function to handle the opening of the ontology DAGRE view.
  const onOpenNodeDagre = useCallback(
    async (nodeId: string) => {
      // Check if a user is logged in, if not, exit the function.
      if (!user) return;

      // Check if the node with the specified ID exists and is not a main node (no category).
      if (nodes[nodeId] && !nodes[nodeId].category) {
        // Set the currentVisibleNode as the currently selected node.
        setCurrentVisibleNode(nodes[nodeId]);

        // Record logs for the action of opening the DAGRE view for the node.
        recordLogs({
          action: "opened dagre-view",
          itemClicked: nodes[nodeId].id,
        });
      }
    },
    // Dependency array includes ontologies and user, ensuring the function re-renders when these values change.
    [nodes, user],
  );

  // Function to handle opening node tree
  const onOpenNodesTree = useCallback(
    async (nodeId: string) => {
      // Check if user is logged in

      if (!user) return;
      //update the expanded state
      /*    setExpandedNodes((prevExpanded: Set<string>) => {
        const newExpanded = new Set(prevExpanded); // Create a new set to avoid mutating the previous state
        if (newExpanded.has(nodeId)) {
          // newExpanded.delete(nodeId); // Remove the nodeId if it exists
        } else {
          newExpanded.add(nodeId); // Otherwise, add it
        }
        return newExpanded;
      }); */

      // Check if node exists and has a category
      if (nodes[nodeId] && !nodes[nodeId].category) {
        // Set the currently open node
        setCurrentVisibleNode(nodes[nodeId]);

        // Record logs for the action of clicking the tree-view
        recordLogs({
          action: "clicked tree-view",
          itemClicked: nodes[nodeId].id,
        });
      }
    },
    [nodes, user],
  );

  // Function to retrieve main specializations from tree visualization data
  const getMainSpecializations = (treeVisualization: TreeVisual) => {
    let mainSpecializations: MainSpecializations = {};

    // Loop through categories in tree visualization
    for (let category in treeVisualization) {
      mainSpecializations = {
        ...mainSpecializations,
        ...treeVisualization[category].specializations,
      };
    }

    for (let type in mainSpecializations) {
      if (nodes[mainSpecializations[type].id]?.nodeType) {
        mainSpecializations[nodes[mainSpecializations[type].id].nodeType] =
          mainSpecializations[type];
      }
      delete mainSpecializations[type];
    }
    return mainSpecializations;
  };

  const mainSpecializations = useMemo(() => {
    return getMainSpecializations(treeVisualization);
  }, [treeVisualization]);

  const navigateToNode = useCallback(
    async (nodeId: string) => {
      // adding timeout to test if truncated issue persists
      if (currentImprovement) {
        return;
      }
      if (
        selectedProperty &&
        (addedElements.size > 0 || removedElements.size > 0) &&
        (await confirmIt(
          `Unsaved changes detected in ${capitalizeFirstLetter(
            DISPLAY[selectedProperty]
              ? DISPLAY[selectedProperty]
              : selectedProperty,
          )}. Do you want to discard them?`,
          "Keep Changes",
          "Discard Changes",
        ))
      ) {
        return;
      }
      if (nodes[nodeId]) {
        handleCloseAddLinksModel();
        setCurrentVisibleNode(nodes[nodeId]);
        initializeExpanded(eachOntologyPath[nodeId]);
        setSelectedDiffNode(null);
        // setTimeout(() => {
        expandNodeById(nodeId);
        // }, 1000);
      }
    },
    [
      selectedProperty,
      addedElements,
      removedElements,
      nodes,
      eachOntologyPath,
      currentImprovement,
    ],
  );

  // This function is called when a search result node is clicked.
  const openSearchedNode = useCallback(
    (node: INode, searched = true) => {
      try {
        // Set the clicked node as the open currentVisibleNode
        // setCurrentVisibleNode(node);

        navigateToNode(node.id);

        setTimeout(() => {
          const elements = document.getElementsByClassName("node-" + node?.id);
          const firstElement = elements.length > 0 ? elements[0] : null;

          if (firstElement) {
            firstElement.scrollIntoView({
              behavior: "smooth",
              block: "center",
            });
          }
        }, 500);
        // initializeExpanded(eachOntologyPath[node.id]);
        // Record the click action in logs
        if (searched) {
          recordLogs({
            action: "Search result clicked",
            clicked: node.id,
          });
        }
      } catch (error) {
        console.error(error);
      }
    },
    [navigateToNode],
  );

  useEffect(() => {
    if (process.env.NODE_ENV === "development") return;
    const handleUserActivity = () => {
      const currentTime = Date.now();
      setLastInteractionDate(new Date(currentTime));

      if (user && user?.uname !== "ouhrac") {
        const timeSinceLastUpdate =
          lastUpdate !== null ? currentTime - lastUpdate || 0 : 60001;
        if (timeSinceLastUpdate >= 60000) {
          const userDocRef = doc(collection(db, USERS), user.uname);
          updateDoc(userDocRef, {
            lastInteracted: Timestamp.now(),
          });
          setLastUpdate(currentTime);
        }
      }
    };
    handleUserActivity();
    window.addEventListener("click", handleUserActivity);

    return () => {
      window.removeEventListener("click", handleUserActivity);
    };
  }, [user, lastUpdate, db]);

  useEffect(() => {
    const checkIfDifferentDay = () => {
      const today = new Date();
      if (
        today.getDate() !== lastInteractionDate.getDate() ||
        today.getMonth() !== lastInteractionDate.getMonth() ||
        today.getFullYear() !== lastInteractionDate.getFullYear()
      ) {
        window.location.reload();
      }
    };

    const intervalId = setInterval(checkIfDifferentDay, 1000);

    return () => clearInterval(intervalId);
  }, [lastInteractionDate]);

  const displaySidebar = useCallback(
    (sidebarName: "chat" | "nodeHistory" | "inheritanceSettings") => {
      if (activeSidebar === sidebarName) {
        setActiveSidebar(null);
      } else {
        setSelectedChatTab(0);
        handleExpandSidebar(sidebarName);
      }
    },
    [activeSidebar],
  );

  const expandNodeById = useCallback(
    async (nodeId: string) => {
      if (!eachOntologyPath[nodeId]) {
        return;
      }

      const first = eachOntologyPath[nodeId][0].id.split("-")[0];
      const path = eachOntologyPath[nodeId]
        .filter((p: any) => !p.category)
        .map((c: { id: string }) => c.id)
        .join("-");
      const scrollId = `${first}-${path}`;
      await tree?.scrollTo(scrollId);
      setTimeout(() => {
        const targetNode = tree?.get(scrollId);
        if (targetNode) {
          targetNode.select();
          const element = document.getElementById(scrollId);
          element?.scrollIntoView({ behavior: "smooth", block: "center" });
        }
      }, 500);
    },
    [eachOntologyPath],
  );
  const compareTitles = (title1: string, title2: string): boolean => {
    const tokens1 = tokenize(title1);
    const tokens2 = tokenize(title2);

    return (
      tokens1.every((token) => tokens2.includes(token)) ||
      tokens2.every((token) => tokens1.includes(token))
    );
  };

  useEffect(() => {
    if (!currentVisibleNode) return;
    const inheritedParts: {
      [nodeId: string]: { title: string; fullPart: boolean };
    } = {};

    const _currentVisibleNode = { ...currentVisibleNode };
    const parts = _currentVisibleNode?.properties.parts || [];

    const generalizations = (
      _currentVisibleNode?.generalizations || []
    ).flatMap((c) => c.nodes);
    const checkGeneralizations = (
      nodeTitle: string,
      nodeId: string,
    ): { id: string; fullPart: boolean } | null => {
      for (let generalization of generalizations) {
        if (!nodes[generalization.id]) {
          continue;
        }
        const generalizationParts = nodes[generalization.id]?.properties.parts;
        const _partIdex = generalizationParts[0].nodes.findIndex(
          (c) => c.id === nodeId,
        );
        if (_partIdex !== -1) {
          return { id: generalization.id, fullPart: true };
        }
        const partIdex = generalizationParts[0].nodes.findIndex((c) =>
          compareTitles(nodeTitle, nodes[c.id]?.title || ""),
        );
        if (partIdex !== -1) {
          return { id: generalization.id, fullPart: false };
        }
      }
      return null;
    };

    if (parts) {
      for (let collection of parts) {
        for (let node of collection.nodes) {
          if (nodes[node.id]) {
            const { id, fullPart } = checkGeneralizations(
              nodes[node.id]?.title,
              node.id,
            ) || { id: "", fullPart: false };
            if (id) {
              inheritedParts[node.id] = {
                title: nodes[id].title,
                fullPart,
              };
            }
          }
        }
      }
    }
    setPartsInheritance(inheritedParts);
  }, [currentVisibleNode, nodes]);

  if (Object.keys(nodes).length <= 0) {
    return (
      <Box
        sx={{
          display: "flex",
          justifyContent: "center",
          alignItems: "center",
          height: "100vh",
          flexDirection: "column",
        }}
      >
        <Box
          component="img"
          src="loader.gif"
          alt="Loading..."
          sx={{ width: 200, height: 200, borderRadius: "25px" }}
        />
      </Box>
    );
  }

  return (
    <>
      {/*     <Head>
        <title>
          {currentVisibleNode ? currentVisibleNode.title : "1ontology"}
        </title>
      </Head> */}
      <Box>
        <Container
          style={{
            height: "100vh",
            display: "flex",
            overflow: "hidden",
            backgroundColor:
              theme.palette.mode === "dark" ? "#1b1a1a" : "#f8f9fa",
          }}
          columnResizerRef={columnResizerRef}
        >
          {!isMobile && (
            <Section
              minSize={0}
              defaultSize={500}
              style={{
                height: "100vh",
                overflow: "hidden",
                position: "relative",
                display: "flex",
                flexDirection: "column",
                backgroundColor:
                  theme.palette.mode === "dark" ? "#303134" : "white",
                borderTopRightRadius: "25px",
                borderBottomRightRadius: "25px",
                borderStyle: "none solid none none",
              }}
            >
              <Tabs
                value={viewValue}
                onChange={handleViewChange}
                sx={{
                  width: "100%",
                  borderColor: "divider",
                  position: "absolute",
                  top: 76,
                  zIndex: 9,
                  backgroundColor: (theme) =>
                    theme.palette.mode === "dark" ? "#242425" : "#d0d5dd",
                  ".MuiTab-root.Mui-selected": {
                    color: "#ff6d00",
                  },
                }}
              >
                <Tab
                  label="Outline"
                  {...a11yProps(0)}
                  sx={{ width: "50%", fontSize: "20px" }}
                />
                <Tab
                  label="Graph View"
                  {...a11yProps(1)}
                  sx={{ width: "50%", fontSize: "20px" }}
                />
              </Tabs>

              <Box
                sx={{
                  height: "100vh",
                  marginTop: "156px",
                  flexGrow: 1,
                  overflow: "auto",
                  ...SCROLL_BAR_STYLE,
                  "&::-webkit-scrollbar": {
                    display: "none",
                  },
                }}
              >
                <TabPanel
                  value={viewValue}
                  index={0}
                  sx={{
                    height: "100%",
                    overflowX: "auto",
                    whiteSpace: "nowrap",
                    "&::-webkit-scrollbar": {
                      display: "none",
                    },
                  }}
                >
                  <Box
                    sx={{
                      display: "inline-block",
                      minWidth: "100%",
                    }}
                  >
                    <DraggableTree
                      treeViewData={treeViewData}
                      setSnackbarMessage={setSnackbarMessage}
                      expandedNodes={expandedNodes}
                      currentVisibleNode={currentVisibleNode}
                      nodes={nodes}
                      onOpenNodesTree={onOpenNodesTree}
                      tree={tree}
                      setTree={setTree}
                      eachOntologyPath={eachOntologyPath}
                      skillsFuture={skillsFuture}
                    />

                    {/*  <TreeViewSimplified
                      treeVisualization={treeVisualization}
                      onOpenNodesTree={onOpenNodesTree}
                      expandedNodes={expandedNodes}
                      setExpandedNodes={setExpandedNodes}
                      currentVisibleNode={currentVisibleNode}
                    /> */}
                  </Box>
                </TabPanel>
                <TabPanel value={viewValue} index={1}>
                  <GraphView
                    treeVisualization={treeVisualization}
                    setExpandedNodes={setExpandedNodes}
                    expandedNodes={expandedNodes}
                    onOpenNodeDagre={onOpenNodeDagre}
                    currentVisibleNode={currentVisibleNode}
                    // nodes={nodes}
                  />
                </TabPanel>
              </Box>

              <Box
                sx={{
                  position: "absolute",
                  top: 0,
                  width: "100%",
                }}
              >
                {" "}
                {skillsFuture && (
                  <Box sx={{ m: "10px" }}>
                    <FormControl
                      variant="outlined"
                      sx={{ borderRadius: "20px" }}
                      fullWidth
                    >
                      <InputLabel id="property-type-label">
                        Which Ontology
                      </InputLabel>
                      <Select
                        labelId="property-type-label"
                        value={appName}
                        onChange={(event) => setAppName(event.target.value)}
                        label="Property Type"
                        sx={{ borderRadius: "20px" }}
                      >
                        {[
                          "Full WordNet O*Net Verb Hierarchy Auto GPT Upper",
                          "Full WordNet O*Net Verb Hierarchy Manual GPT Upper",
                          "Holistic Embedding - o3-mini Proposer-Reviewer Generated Titles & Parts",
                          "Holistic Embedding - Gemini 2.5 Pro Generated Titles & Parts",
                          "Holistic Embedding (Sector, Title, JobRole, CWF, Parts) - Gemini 2.5 Pro",
                          "O*Net Verbs o3 Deep Research",
                          "O*Net Verbs - o1 Pro",
                          "Top-Down Gemini 2.5 Pro",
                        ].map((item) => (
                          <MenuItem key={item} value={item}>
                            {item}
                          </MenuItem>
                        ))}
                      </Select>
                    </FormControl>
                  </Box>
                )}
                <SearchSideBar
                  openSearchedNode={openSearchedNode}
                  searchWithFuse={searchWithFuse}
                  lastSearches={lastSearches}
                  updateLastSearches={updateLastSearches}
                />
              </Box>
            </Section>
          )}

          <Bar
            size={0.1}
            style={{
              background: "transparent",
              cursor: "col-resize",
              position: "relative",
              borderRadius: "4px",
            }}
          >
            <SettingsEthernetIcon
              sx={{
                position: "absolute",
                top: "50%",
                left: "50%",
                transform: "translate(-50%, -50%)",
                color: (theme) =>
                  theme.palette.mode === "dark"
                    ? theme.palette.common.gray50
                    : theme.palette.common.notebookMainBlack,
                borderRadius: "50%",
                ":hover": {
                  backgroundColor: "orange",
                },
              }}
            />
          </Bar>

          <Section minSize={0}>
            <Box
              id="node-section"
              sx={{
                backgroundColor: (theme) =>
                  theme.palette.mode === "dark"
                    ? theme.palette.common.notebookMainBlack
                    : theme.palette.common.gray50,
                p: "20px",
                pt: 0,
                overflow: "auto",
                height: "100vh",
                "&::-webkit-scrollbar": {
                  display: "none",
                },
              }}
            >
              <Box ref={scrolling}></Box>
              {displayGuidelines && (
                <GuidLines setDisplayGuidelines={setDisplayGuidelines} />
              )}
              {currentVisibleNode && user && !displayGuidelines && (
                <Node
                  currentVisibleNode={
                    currentImprovement?.node || currentVisibleNode
                  }
                  setCurrentVisibleNode={setCurrentVisibleNode}
                  setSnackbarMessage={setSnackbarMessage}
                  user={user}
                  mainSpecializations={mainSpecializations}
                  nodes={nodes}
                  navigateToNode={navigateToNode}
                  eachOntologyPath={eachOntologyPath}
                  searchWithFuse={searchWithFuse}
                  locked={!!currentVisibleNode.locked && !user?.manageLock}
                  selectedDiffNode={selectedDiffNode}
                  displaySidebar={displaySidebar}
                  activeSidebar={activeSidebar}
                  currentImprovement={currentImprovement}
                  setNodes={setNodes}
                  checkedItems={checkedItems}
                  setCheckedItems={setCheckedItems}
                  checkedItemsCopy={checkedItemsCopy}
                  setCheckedItemsCopy={setCheckedItemsCopy}
                  searchValue={searchValue}
                  setSearchValue={setSearchValue}
                  clonedNodesQueue={clonedNodesQueue}
                  setClonedNodesQueue={setClonedNodesQueue}
                  newOnes={newOnes}
                  setNewOnes={setNewOnes}
                  selectedProperty={selectedProperty}
                  setSelectedProperty={setSelectedProperty}
                  removedElements={removedElements}
                  setRemovedElements={setRemovedElements}
                  addedElements={addedElements}
                  setAddedElements={setAddedElements}
                  handleCloseAddLinksModel={handleCloseAddLinksModel}
                  setSelectedCollection={setSelectedCollection}
                  selectedCollection={selectedCollection}
                  skillsFuture={skillsFuture}
                  partsInheritance={partsInheritance}
                />
              )}
            </Box>
          </Section>

          <MemoizedToolbarSidebar
            // isHovered={toolbarIsHovered}
            toolbarRef={toolbarRef}
            user={user}
            openSearchedNode={openSearchedNode}
            searchWithFuse={searchWithFuse}
            nodes={nodes}
            selectedDiffNode={selectedDiffNode}
            setSelectedDiffNode={setSelectedDiffNode}
            currentVisibleNode={currentVisibleNode}
            setCurrentVisibleNode={setCurrentVisibleNode}
            confirmIt={confirmIt}
            activeSidebar={activeSidebar}
            setActiveSidebar={setActiveSidebar}
            handleExpandSidebar={handleExpandSidebar}
            navigateToNode={navigateToNode}
            treeVisualization={treeVisualization}
            expandedNodes={expandedNodes}
            setExpandedNodes={setExpandedNodes}
            onOpenNodesTree={onOpenNodesTree}
            setDisplayGuidelines={setDisplayGuidelines}
            currentImprovement={currentImprovement}
            setCurrentImprovement={setCurrentImprovement}
            lastSearches={lastSearches}
            updateLastSearches={updateLastSearches}
            selectedChatTab={selectedChatTab}
            setSelectedChatTab={setSelectedChatTab}
            displayGuidelines={displayGuidelines}
            signOut={signOut}
            skillsFuture={skillsFuture}
            skillsFutureApp={appName ?? null}
          />
        </Container>
        {ConfirmDialog}
        <SneakMessage
          newMessage={snackbarMessage}
          setNewMessage={setSnackbarMessage}
        />
      </Box>
    </>
  );
};
export default Ontology;<|MERGE_RESOLUTION|>--- conflicted
+++ resolved
@@ -370,11 +370,7 @@
       resizer.resizeSection(2, { toSize: 0 });
       controller.applyResizer(resizer);
     }
-<<<<<<< HEAD
-  }, [user]); // Removed nodes dependency to fix column auto-resizing when node content changes (when editing nodes through yjsEditor)
-=======
   }, []); // Removed dependencies to fix column auto-resizing when node content changes (when editing nodes through yjsEditor)
->>>>>>> 8ad062ac
 
   useEffect(() => {
     const checkIfDifferentDay = () => {
