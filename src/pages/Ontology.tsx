/* 
This React component named `Ontology` is a complex and feature-rich component that serves as a central part of an application dealing with ontological data. It provides a user interface for viewing and interacting with a hierarchical structure of ontologies, managing comments, and searching through ontology nodes. The component uses Firebase Firestore for data storage and retrieval, Fuse.js for search functionality, and Material-UI for styling and layout. It also includes markdown rendering capabilities and responsive design adjustments for mobile devices.

Here's a breakdown of the key parts of the component:

### Imports and Setup
- The component imports a variety of libraries and components, including Firebase Firestore functions, Material-UI components, Fuse.js for search, and custom components like `TreeViewSimplified`, `DAGGraph`, and `MarkdownRender`.
- It defines the `Ontology` functional component and sets up state variables for managing nodes, search results, comments, UI states, and more.

### Authentication and Routing
- The component checks if the user is authenticated and their email is verified. If not, it redirects to the sign-in page.
- It uses the `useRouter` hook from Next.js to handle routing within the application.

### Firestore Data Subscription
- The component sets up Firestore subscriptions to listen for changes in nodes, user data, and locked node fields, updating the component's state accordingly.

### Ontology Path Management
- Functions like `getPath` and `updateTheUrl` are used to construct and manage the path of the current node being viewed, which is reflected in the URL hash for easy sharing and navigation.

### Ontology Tree and DAG View
- The component provides two different visualizations for the ontology structure: a tree view and a directed acyclic graph (DAG) view. Users can switch between these views using tabs.

### Search Functionality
- The `searchWithFuse` function uses Fuse.js to perform a search on the ontology nodes based on the user's query.

### Comment Management
- The component allows users to add, edit, and delete comments on ontology nodes. It uses functions like `handleSendComment`, `deleteComment`, and `editComment` to manage comment interactions.

### Inheritance Updates
- The `updateInheritance` function recursively updates fields in the ontology hierarchy that are related to inheritance, ensuring that changes in parent nodes are reflected in child nodes.

### UI Components and Layout
- The component uses Material-UI components to create a responsive layout with a header, tabs, search bar, comment section, and markdown cheatsheet.
- It uses the `@column-resizer/react` library to allow users to resize sections of the layout.

### Effects and Callbacks
- The component uses `useEffect` hooks to handle side effects such as data fetching, URL hash changes, and Firestore subscriptions.
- Callback functions like `handleLinkNavigation`, `addNewNode`, and `saveChildNode` handle user interactions with the ontology structure.

### Higher-Order Component (HOC)
- The `withAuthUser` HOC is used to wrap the `Ontology` component, providing authentication checks and redirection logic.

### Return Statement
- The component conditionally renders the main content or a loading indicator based on whether the ontology nodes have been loaded.
- It returns a structured layout with a header, ontology visualizations, and a right panel for search and comments.

### Developer Comments
- Throughout the component, there are places where additional developer comments could be added to explain complex logic, the purpose of specific functions, and the reasoning behind certain design choices.

This component is a key part of the application, providing a rich interface for users to interact with ontological data. It demonstrates the use of React hooks, Firestore, and third-party libraries to create a dynamic and responsive user experience. */

import { Bar, Container, Section } from "@column-resizer/react";

import SettingsEthernetIcon from "@mui/icons-material/SettingsEthernet";
import {
  Box,
  Button,
  CircularProgress,
  FormControl,
  InputLabel,
  MenuItem,
  Select,
  Switch,
  Tab,
  Tabs,
  TextField,
  Typography,
  useMediaQuery,
  useTheme,
} from "@mui/material";
import {
  Timestamp,
  collection,
  doc,
  getFirestore,
  onSnapshot,
  query,
  setDoc,
  updateDoc,
  where,
} from "firebase/firestore";
import Fuse from "fuse.js";
import { useCallback, useEffect, useMemo, useRef, useState } from "react";
// import markdownContent from "../components/OntologyComponents/Markdown-Here-Cheatsheet.md";
import SneakMessage from "@components/components/OntologyComponents/SneakMessage";
import Node from "@components/components/OntologyComponents/Node";
import TreeViewSimplified from "@components/components/OntologyComponents/TreeViewSimplified";
import {
  ILinkNode,
  ILockedNode,
  INode,
  INodePath,
  INodeTypes,
  MainSpecializations,
  TreeData,
  TreeVisual,
} from "@components/types/INode";
import { TabPanel, a11yProps } from "@components/lib/utils/TabPanel";

import useConfirmDialog from "@components/lib/hooks/useConfirmDialog";
import withAuthUser from "@components/components/hoc/withAuthUser";
import { useAuth } from "@components/components/context/AuthContext";
import { useRouter } from "next/router";
import GraphView from "@components/components/OntologyComponents/GraphView";
import { DISPLAY, SCROLL_BAR_STYLE } from "@components/lib/CONSTANTS";
import { NODES, USERS } from "@components/lib/firestoreClient/collections";

import { recordLogs } from "@components/lib/utils/helpers";
import { useHover } from "@components/lib/hooks/useHover";
import { MemoizedToolbarSidebar } from "@components/components/Sidebar/ToolbarSidebar";
import { NodeChange } from "@components/types/INode";
import GuidLines from "@components/components/Guidelines/GuideLines";
import SearchSideBar from "@components/components/SearchSideBar/SearchSideBar";
import Head from "next/head";
import DraggableTree from "@components/components/OntologyComponents/DraggableTree";
import { TreeApi } from "react-arborist";
import { capitalizeFirstLetter } from "@components/lib/utils/string.utils";
import ROUTES from "@components/lib/utils/routes";
import { getAuth } from "firebase/auth";
const stem = require("wink-porter2-stemmer");
const tokenizer = require("wink-tokenizer");

const myTokenizer = tokenizer();

export const tokenize = (str: string) => {
  let tokens = [];
  if (str) {
    let tokenized = myTokenizer.tokenize(str);
    for (let w of tokenized) {
      if (w.tag === "word" && w.value.length > 1) {
        tokens.push(stem(w.value));
      }
    }
    // tokens = stopword.removeStopwords(tokens);
  }
  return tokens;
};

const AddContext = (nodes: any, nodesObject: any): INode[] => {
  for (let node of nodes) {
    if (node.nodeType === "context" && Array.isArray(node.properties.context)) {
      const contextId = node.properties.context[0].nodes[0]?.id;
      if (nodesObject[contextId]) {
        node.context = {
          id: contextId,
          title: nodesObject[contextId].title,
        };
      }
    }
  }
  return nodes;
};

const Ontology = ({ skillsFuture = false }: { skillsFuture: boolean }) => {
  const db = getFirestore();
  const [{ emailVerified, user }] = useAuth();
  const router = useRouter();
  const isMobile = useMediaQuery("(max-width:599px)");
  const [nodes, setNodes] = useState<{ [id: string]: INode }>({});
  const [currentVisibleNode, setCurrentVisibleNode] = useState<INode | null>(
    null,
  );
  // const [ontologyPath, setOntologyPath] = useState<INodePath[]>([]);
  const [snackbarMessage, setSnackbarMessage] = useState<string>("");
  const [treeVisualization, setTreeVisualization] = useState<TreeVisual>({});
  const { confirmIt, ConfirmDialog } = useConfirmDialog();
  const [viewValue, setViewValue] = useState<number>(0);
  const fuse = new Fuse(AddContext(Object.values(nodes), nodes), {
    keys: ["title", "context.title"],
  });
  const [expandedNodes, setExpandedNodes] = useState<Set<string>>(new Set());
  const [eachOntologyPath, setEachOntologyPath] = useState<{
    [key: string]: INodePath[];
  }>({});
  const columnResizerRef = useRef<any>();
  const [lastUpdate, setLastUpdate] = useState<number | null>(null);

  //last interaction date from the user
  const [lastInteractionDate, setLastInteractionDate] = useState<Date>(
    new Date(Date.now()),
  );

  const [selectedDiffNode, setSelectedDiffNode] = useState<NodeChange | null>(
    null,
  );
  const scrolling = useRef<any>();

  const { ref: toolbarRef, isHovered } = useHover();

  const [activeSidebar, setActiveSidebar] = useState<string | null>(null);

  const handleExpandSidebar = (sidebarType: string) => {
    setActiveSidebar(sidebarType);
  };
  const theme = useTheme();

  const [currentImprovement, setCurrentImprovement] = useState<any>(null);
  const [displayGuidelines, setDisplayGuidelines] = useState(false);
  const prevHash = useRef<string>();
  const [lastSearches, setLastSearches] = useState<any[]>([]);
  const [selectedChatTab, setSelectedChatTab] = useState<number>(0);
  /*  */
  const [checkedItems, setCheckedItems] = useState<Set<string>>(new Set());
  const [checkedItemsCopy, setCheckedItemsCopy] = useState<Set<string>>(
    new Set(),
  );
  const [searchValue, setSearchValue] = useState("");
  const [clonedNodesQueue, setClonedNodesQueue] = useState<{
    [nodeId: string]: { title: string; id: string };
  }>({});
  const [newOnes, setNewOnes] = useState(new Set());
  const [loadingIds, setLoadingIds] = useState(new Set());
  const [selectedProperty, setSelectedProperty] = useState("");
  const [selectedCollection, setSelectedCollection] = useState("");

  const [removedElements, setRemovedElements] = useState<Set<string>>(
    new Set(),
  );
  const [addedElements, setAddedElements] = useState<Set<string>>(new Set());
  const [treeViewData, setTreeViewData] = useState([]);
  const [loadingNodes, setLoadingNodes] = useState(false);
  const [appName, setAppName] = useState(
    "Full WordNet O*Net Verb Hierarchy - Tom's Version",
  ); // this state is only been used for the Skills Future App
<<<<<<< HEAD
  // const [partsInheritance, setPartsInheritance] = useState<{
  //   [nodeId: string]: { title: string; fullPart: boolean };
  // }>({});
=======
  const [partsInheritance, setPartsInheritance] = useState<{
    [nodeId: string]: { title: string; fullPart: boolean };
  }>({});
  const [scrollTrigger, setScrollTrigger] = useState(false);
  const [enableEdit, setEnableEdit] = useState(false);

>>>>>>> 8c5ce2bc
  const treeRef = useRef<TreeApi<TreeData>>(null);

  const firstLoad = useRef(true);

  const signOut = async () => {
    router.push(ROUTES.signIn);
    getAuth().signOut();
  };

  const handleCloseAddLinksModel = () => {
    setSelectedProperty("");
    setSelectedCollection("");
    setSearchValue("");
    setAddedElements(new Set());
    setRemovedElements(new Set());
    setCheckedItemsCopy(new Set());
    setNewOnes(new Set());
    setCheckedItems(new Set());
    setClonedNodesQueue({});
    setLoadingIds(new Set());
  };

  useEffect(() => {
    if (user) {
      // Load last searches from localStorage with userId prefix
      const searches = localStorage.getItem(`lastSearches_${user.userId}`);
      if (searches) {
        setLastSearches(JSON.parse(searches));
      }
    }
  }, [user]);

  useEffect(() => {
    // Check if a user is logged in
    if (user) {
      // Check if the user's email is verified
      if (!emailVerified) {
        // If the email is not verified, redirect to the sign-in page
        router.replace("/signin");
      }
    }
  }, [user, emailVerified]);

  useEffect(() => {
    // Function to handle changes in the URL hash
    const handleHashChange = async () => {
      // Check if there is a hash in the URL
      if (window.location.hash) {
        // Call updateUserDoc with the hash split into an array
        const visibleNodeId = window.location.hash.split("#").reverse()[0];

        if (visibleNodeId !== prevHash.current) {
          navigateToNode(visibleNodeId);
          prevHash.current = visibleNodeId;
        }

        // Update the previous hash
      }
    };

    if (typeof window !== "undefined") {
      // Call handleHashChange immediately to handle any initial hash
      handleHashChange();

      // Add an event listener to the window for hash changes
      window.addEventListener("hashchange", handleHashChange);
    }

    // Clean up the event listener when the component is unmounted
    return () => {
      window.removeEventListener("hashchange", handleHashChange);
    };
  }, [eachOntologyPath]);

  // Function to update last searches
  const updateLastSearches = (searchedNode: any) => {
    setLastSearches((prevSearches) => {
      // If searchedNode is null, only filter valid searches from prevSearches
      if (!searchedNode) {
        const validSearches = prevSearches.filter((node) => {
          const nodeInNodes = nodes[node.id];
          return nodeInNodes && !nodeInNodes.deleted; // Keep only non-deleted nodes
        });

        localStorage.setItem(
          `lastSearches_${user?.userId}`,
          JSON.stringify(validSearches),
        );
        return validSearches;
      }

      // Proceed with the usual update if searchedNode is not null
      const filteredSearches = prevSearches.filter(
        (s) => s.id !== searchedNode.id,
      );
      const updatedSearches = [searchedNode, ...filteredSearches];

      const validSearches = updatedSearches.filter((node) => {
        const nodeInNodes = nodes[node.id];
        return nodeInNodes && !nodeInNodes.deleted; // Keep only non-deleted nodes
      });

      const limitedSearches = validSearches.slice(0, 20);

      // Update localStorage with the new list of searches
      localStorage.setItem(
        `lastSearches_${user?.userId}`,
        JSON.stringify(limitedSearches),
      );
      return limitedSearches;
    });
  };

  // Function to perform a search using Fuse.js library
  const searchWithFuse = (query: string, nodeType?: INodeTypes): INode[] => {
    // Return an empty array if the query is empty
    if (!query) {
      return [];
    }

    // Perform search using Fuse.js, filter out deleted items
    return fuse
      .search(query)
      .map((result) => result.item)
      .filter(
        (item: INode) =>
          !item.deleted &&
          !item.category &&
          (!nodeType || nodeType === item.nodeType),
      );
  };

  const handleViewChange = (event: any, newValue: number) => {
    setViewValue(newValue);
    recordLogs({
      action: "view change",
      viewType: newValue === 0 ? "Tree View" : "Dag View",
    });
  };

  useEffect(() => {
    const controller = columnResizerRef.current;

    if (controller) {
      const resizer = controller.getResizer();

      resizer.resizeSection(2, { toSize: 0 });
      controller.applyResizer(resizer);
    }
  }, []); // Removed dependencies to fix column auto-resizing when node content changes (when editing nodes through yjsEditor)

  useEffect(() => {
    const checkIfDifferentDay = () => {
      const today = new Date();
      if (
        today.getDate() !== lastInteractionDate.getDate() ||
        today.getMonth() !== lastInteractionDate.getMonth() ||
        today.getFullYear() !== lastInteractionDate.getFullYear()
      ) {
        window.location.reload();
      }
    };

    const intervalId = setInterval(checkIfDifferentDay, 1000);

    return () => clearInterval(intervalId);
  }, [lastInteractionDate]);

  /* ------- ------- ------- */

  // This function finds the path of a node in a nested structure of mainNodes and their children.
  const findOntologyPath = useCallback(
    ({
      mainNodes,
      path,
      eachOntologyPath,
      visited = new Set(),
    }: {
      mainNodes: INode[];
      path: INodePath[];
      eachOntologyPath: { [nodeId: string]: INodePath[] };
      visited?: Set<string>;
    }): { [nodeId: string]: INodePath[] } | undefined => {
      try {
        for (let node of mainNodes) {
          if (!node || visited.has(node.id)) {
            continue;
          }

          visited.add(node.id);

          eachOntologyPath[node.id] = [
            ...path,
            {
              title: node.title,
              id: !!node.category ? `${node.id}-${node.title.trim()}` : node.id,
              category: !!node.category,
            },
          ];

          node.specializations.forEach((collection) => {
            const specializationsData: INode[] = [];

            collection.nodes.forEach((n: ILinkNode) =>
              specializationsData.push(nodes[n.id]),
            );

            const subPath = [...path];
            subPath.push({
              title: node.title,
              id: !!node.category ? `${node.id}-${node.title.trim()}` : node.id,
              category: !!node.category,
            });
            if (collection.collectionName !== "main") {
              subPath.push({
                title: collection.collectionName,
                id: `${node.id}-${collection.collectionName.trim()}`,
                category: true,
              });
            }
            // Recursively call the findOntologyPath function for the filtered specializations
            const result = findOntologyPath({
              mainNodes: specializationsData,
              path: [...subPath],
              eachOntologyPath,
              visited,
            });
            if (result) {
              eachOntologyPath = result;
            }
          });
        }

        // Return the accumulated ontology paths
        return eachOntologyPath;
      } catch (error: any) {
        recordLogs({
          type: "error",
          error: JSON.stringify({
            name: error.name,
            message: error.message,
            stack: error.stack,
          }),
        });
      }
    },
    [nodes],
  );

  useEffect(() => {
    const mainNodes = Object.values(nodes).filter(
      (node: any) =>
        node.category || (typeof node.root === "boolean" && !!node.root),
    );
    if (mainNodes.length > 0) {
      let eachOntologyPath = findOntologyPath({
        mainNodes,
        path: [],
        eachOntologyPath: {},
      });
      if (eachOntologyPath) {
        setEachOntologyPath(eachOntologyPath);
      }
    }
  }, [nodes]);
  // Function to generate a tree structure of specializations based on main nodes
  const getSpecializationsTree = (
    _nodes: INode[],
    path: string[],
    visited: Set<string> = new Set(),
  ) => {
    let newSpecializationsTree: any = {};

    if (_nodes.length === 0) return {};

    for (let node of _nodes) {
      if (!node || visited.has(node.id)) {
        continue;
      }
      visited.add(node.id);
      const nodeTitle = node.title;
      const parts = Array.isArray(node.properties.parts)
        ? node.properties.parts.flatMap((c) => c.nodes)
        : [];
      // Create an entry for the current node in the main specializations tree
      newSpecializationsTree[node.id] = {
        id: node.category ? `${node.id}-${nodeTitle.trim()}` : node.id,
        path: [...path, node.id],
        isCategory: !!node.category,
        locked: !!node.locked,
        title: nodeTitle,
        unclassified: !!node.unclassified,
        parts,
        specializations: {},
        generalizations: {},
      };

      // Iterate through each collection in the specializations child-nodes
      for (let collection of node.specializations) {
        // Filter nodes based on the current collection
        const specializations: INode[] = [];
        collection.nodes.forEach((nodeLink: { id: string }) => {
          specializations.push(nodes[nodeLink.id]);
        });

        if (collection.collectionName === "main") {
          newSpecializationsTree[node.id].specializations = {
            ...(newSpecializationsTree[node.id]?.specializations || {}),
            ...getSpecializationsTree(
              specializations,
              [...path, node.id],
              visited,
            ),
          };
          newSpecializationsTree[node.id].generalizations =
            node.generalizations[0].nodes;
        } else {
          newSpecializationsTree[node.id].specializations[
            collection.collectionName
          ] = {
            isCategory: true,
            id: `${node.id}-${collection.collectionName.trim()}`,
            title: collection.collectionName,
            locked: !!node.locked,
            specializations: getSpecializationsTree(
              specializations,
              [...path, node.id],
              visited,
            ),
            generalizations: node.generalizations[0].nodes,
          };
        }
      }
    }

    // Return the main specializations tree
    return newSpecializationsTree;
  };

  useEffect(() => {
    // Create a query for the NODES collection where "deleted" is false
    let nodesQuery = null;

    if (skillsFuture && appName) {
      nodesQuery = query(
        collection(db, NODES),
        where("deleted", "==", false),
        where("appName", "==", appName),
      );
    } else {
      nodesQuery = query(
        collection(db, NODES),
        where("deleted", "==", false),
        where("skillsFuture", "==", false),
      );
    }
    setLoadingNodes(true);
    // Set up a snapshot listener to track changes in the nodes collection
    const unsubscribeNodes = onSnapshot(nodesQuery, (snapshot) => {
      // Get the changes (added, modified, removed) in the snapshot
      const docChanges = snapshot.docChanges();

      // Update the state based on the changes in the nodes collection
      setNodes((prev: any) => {
        const _prev = { ...prev };
        let changed = false;

        for (let change of docChanges) {
          const nodeId = change.doc.id;
          const data = { id: nodeId, ...change.doc.data() };

          if (change.type === "removed") {
            if (nodeId in _prev) {
              delete _prev[nodeId];
              changed = true;
            }
          } else {
            const prevNode = _prev[nodeId];
            const isDifferent =
              JSON.stringify(prevNode) !== JSON.stringify(data);
            if (isDifferent) {
              _prev[nodeId] = data;
              changed = true;
            }
          }
        }

        return _prev;
      });
    });
    setTimeout(() => {
      setLoadingNodes(false);
    }, 4000);
    // Unsubscribe from the snapshot listener when the component is unmounted
    return () => unsubscribeNodes();
  }, [db, appName]);

  useEffect(() => {
    if (currentVisibleNode?.id) {
      setCurrentVisibleNode(nodes[currentVisibleNode?.id]);
    }
  }, [nodes]);

  const getTreeView = (
    mainCategories: INode[],
    visited: Map<string, any> = new Map(),
    path: string[],
  ): any => {
    const newNodes = [];

    for (let node of mainCategories) {
      if (!node) {
        continue;
      }

      const specializations = node.specializations;
      let collections = [];
      let mainChildren = [];
      for (let collection of specializations) {
        const children = [];
        for (let _node of collection.nodes) {
          if (nodes[_node.id]) {
            children.push(nodes[_node.id]);
          }
        }

        // if (children.length > 0) {
        if (collection.collectionName !== "main") {
          const id = [...path, node.id, collection.collectionName].join("-");

          if (visited.has(id)) {
            if (typeof visited.get(id) !== "boolean") {
              newNodes.push(visited.get(id));
            }
            continue;
          }
          visited.set(id, true);
          const record = {
            id: id,
            nodeId: node.id,
            nodeType: node.nodeType,
            name: collection.collectionName,
            children: getTreeView(children, visited, [...path, node.id]),

            category: true,
          };
          collections.push(record);
          visited.set(id, record);
        } else {
          mainChildren.push(...children);
        }

        // } else {
        //   collections.push({
        //     id: `${parentId}-${node.id}`,
        //     nodeId: node.id,
        //     name: node.title,
        //     category: !!parentId
        //   });
        // }
      }
      const id = [...path, node.id].join("-");
      if (visited.has(id)) {
        if (typeof visited.get(id) !== "boolean") {
          newNodes.push(visited.get(id));
        }
        continue;
      }
      visited.set(id, true);
      const record = {
        id,
        nodeId: node.id,
        name: node.title,
        nodeType: node.nodeType,
        children: [
          ...collections,
          ...getTreeView(mainChildren, visited, [...path, node.id]),
        ],
        category: !!node.category,
      };
      visited.set(id, record);
      newNodes.push(record);
    }
    return newNodes;
  };

  useEffect(() => {
    // Filter nodes to get only those with a defined category
    const mainCategories = Object.values(nodes).filter(
      (node: INode) =>
        node.category || (typeof node.root === "boolean" && !!node.root),
    );
    // Sort main nodes based on a predefined order
    mainCategories.sort((nodeA: any, nodeB: any) => {
      const order = [
        "WHAT: Activities and Objects",
        "WHO: Actors",
        "WHY: Evaluation",
        "Where: Context",
        "ONet",
      ];
      const nodeATitle = nodeA.title;
      const nodeBTitle = nodeB.title;
      return order.indexOf(nodeATitle) - order.indexOf(nodeBTitle);
    });
    // Generate a tree structure of specializations from the sorted main nodes
    let treeOfSpecializations = getSpecializationsTree(mainCategories, []);

    const _result = getTreeView(mainCategories, new Map(), []);
    setTreeViewData(_result);
    // Set the generated tree structure for visualization
    setTreeVisualization(treeOfSpecializations);
  }, [nodes]);

  useEffect(() => {
    // if (currentVisibleNode) return;
    if (firstLoad) {
      const nodeFromHash = window.location.hash.split("#").reverse()[0];
      if (nodeFromHash && nodes[nodeFromHash]) {
        setCurrentVisibleNode(nodes[nodeFromHash]);
      } else if (user?.currentNode && nodes[user.currentNode]) {
        setCurrentVisibleNode(nodes[user.currentNode]);
      } else {
        setCurrentVisibleNode(nodes["hn9pGQNxmQe9Xod5MuKK"]!);
      }
      firstLoad.current = false;
    }
  }, [user?.currentNode]);

  // Function to update the user document with the current ontology path
  const openedANode = async (currentNode: string) => {
    if (!user) return;
    const userRef = doc(collection(db, USERS), user.uname);
    // Update the user document with the ontology path

    await updateDoc(userRef, { currentNode });

    // Record logs if ontology path is not empty
    if (currentNode) {
      recordLogs({
        action: "Opened a node",
        node: currentNode,
      });
    }
  };

  const updateTheUrl = (path: INodePath[]) => {
    if (!path) {
      return;
    }
    let newHash = "";
    path.forEach((p: any) => (newHash = newHash + `#${p.id.trim()}`));
    window.location.hash = newHash;
  };
  const initializeExpanded = (ontologyPath: INodePath[]) => {
    if (!ontologyPath) {
      return;
    }
    const newExpandedSet: Set<string> = new Set();

    const node = nodes[ontologyPath[ontologyPath.length - 1].id];
    const nodeGeneralizations = node.generalizations[0].nodes;

    const generalizationSet: Set<string> = new Set(
      nodeGeneralizations.map((g) => g.id),
    );

    // Initialize the expanded set with the current node's ID
    newExpandedSet.add(node.id);

    const addGeneralizationsToSet = (id: string, expandedSet: any) => {
      if (expandedSet.has(id)) return;

      expandedSet.add(id);

      const currentNode = nodes[id];

      if (!currentNode) return;

      if (
        currentNode &&
        currentNode.generalizations &&
        currentNode.generalizations.length > 0
      ) {
        const generalizations = currentNode.generalizations[0].nodes;

        currentNode.specializations?.forEach((specialization) => {
          if (specialization.collectionName !== "main") {
            specialization.nodes.forEach((spec) => {
              if (
                generalizationSet.has(spec.id) ||
                newExpandedSet.has(spec.id)
              ) {
                addGeneralizationsToSet(
                  `${currentNode.id}-${specialization.collectionName.trim()}`,
                  expandedSet,
                );
              }
            });
          }
        });
        generalizations.forEach((g) =>
          addGeneralizationsToSet(g.id, expandedSet),
        );
      }
    };
    for (let generalization of nodeGeneralizations) {
      addGeneralizationsToSet(generalization.id, newExpandedSet);
    }
    for (let node of ontologyPath) {
      newExpandedSet.add(node.id);
    }
    setExpandedNodes(newExpandedSet);
  };

  useEffect(() => {
    if (!currentVisibleNode?.id || !nodes[currentVisibleNode?.id]) {
      return;
    }

    openedANode(currentVisibleNode?.id);
    if (expandedNodes.size === 0) {
      initializeExpanded(eachOntologyPath[currentVisibleNode?.id]);
    }
    // setOntologyPath(eachOntologyPath[currentVisibleNode?.id]);
    updateTheUrl([
      { id: currentVisibleNode?.id, title: currentVisibleNode.title },
    ]);
  }, [currentVisibleNode?.id, eachOntologyPath]);

  // Callback function to add a new node to the database

  // Define a callback function to handle the opening of the ontology DAGRE view.
  const onOpenNodeDagre = useCallback(
    async (nodeId: string) => {
      // Check if a user is logged in, if not, exit the function.
      if (!user) return;

      // Check if the node with the specified ID exists and is not a main node (no category).
      if (nodes[nodeId] && !nodes[nodeId].category) {
        // Set the currentVisibleNode as the currently selected node.
        setCurrentVisibleNode(nodes[nodeId]);

        // Record logs for the action of opening the DAGRE view for the node.
        recordLogs({
          action: "opened dagre-view",
          itemClicked: nodes[nodeId].id,
        });
      }
    },
    // Dependency array includes ontologies and user, ensuring the function re-renders when these values change.
    [nodes, user],
  );

  // Function to handle opening node tree
  const onOpenNodesTree = useCallback(
    async (nodeId: string) => {
      // Check if user is logged in

      if (!user) return;
      //update the expanded state
      /*    setExpandedNodes((prevExpanded: Set<string>) => {
        const newExpanded = new Set(prevExpanded); // Create a new set to avoid mutating the previous state
        if (newExpanded.has(nodeId)) {
          // newExpanded.delete(nodeId); // Remove the nodeId if it exists
        } else {
          newExpanded.add(nodeId); // Otherwise, add it
        }
        return newExpanded;
      }); */

      // Check if node exists and has a category
      if (nodes[nodeId] && !nodes[nodeId].category) {
        // Set the currently open node
        setCurrentVisibleNode(nodes[nodeId]);

        // Record logs for the action of clicking the tree-view
        recordLogs({
          action: "clicked tree-view",
          itemClicked: nodes[nodeId].id,
        });
      }
    },
    [nodes, user],
  );

  // Function to retrieve main specializations from tree visualization data
  const getMainSpecializations = (treeVisualization: TreeVisual) => {
    let mainSpecializations: MainSpecializations = {};

    // Loop through categories in tree visualization
    for (let category in treeVisualization) {
      mainSpecializations = {
        ...mainSpecializations,
        ...treeVisualization[category].specializations,
      };
    }

    for (let type in mainSpecializations) {
      if (nodes[mainSpecializations[type].id]?.nodeType) {
        mainSpecializations[nodes[mainSpecializations[type].id].nodeType] =
          mainSpecializations[type];
      }
      delete mainSpecializations[type];
    }
    return mainSpecializations;
  };

  const mainSpecializations = useMemo(() => {
    return getMainSpecializations(treeVisualization);
  }, [treeVisualization]);

  const navigateToNode = useCallback(
    async (nodeId: string) => {
      // adding timeout to test if truncated issue persists
      if (currentImprovement) {
        return;
      }
      /* if (
        selectedProperty &&
        (addedElements.size > 0 || removedElements.size > 0) &&
        (await confirmIt(
          `Unsaved changes detected in ${capitalizeFirstLetter(
            DISPLAY[selectedProperty]
              ? DISPLAY[selectedProperty]
              : selectedProperty,
          )}. Do you want to discard them?`,
          "Keep Changes",
          "Discard Changes",
        ))
      ) {
        return;
      } */
      handleCloseAddLinksModel();
      if (nodes[nodeId]) {
        setCurrentVisibleNode(nodes[nodeId]);
        initializeExpanded(eachOntologyPath[nodeId]);
        setSelectedDiffNode(null);
        setScrollTrigger((prev) => !prev);
      }
    },
    [
      selectedProperty,
      addedElements,
      removedElements,
      nodes,
      eachOntologyPath,
      currentImprovement,
    ],
  );

  // This function is called when a search result node is clicked.
  const openSearchedNode = useCallback(
    (node: INode, searched = true) => {
      try {
        // Set the clicked node as the open currentVisibleNode
        // setCurrentVisibleNode(node);

        navigateToNode(node.id);

        setTimeout(() => {
          const elements = document.getElementsByClassName("node-" + node?.id);
          const firstElement = elements.length > 0 ? elements[0] : null;

          if (firstElement) {
            firstElement.scrollIntoView({
              behavior: "smooth",
              block: "center",
            });
          }
        }, 500);
        // initializeExpanded(eachOntologyPath[node.id]);
        // Record the click action in logs
        if (searched) {
          recordLogs({
            action: "Search result clicked",
            clicked: node.id,
          });
        }
      } catch (error) {
        console.error(error);
      }
    },
    [navigateToNode],
  );

  useEffect(() => {
    if (process.env.NODE_ENV === "development") return;
    const handleUserActivity = () => {
      const currentTime = Date.now();
      setLastInteractionDate(new Date(currentTime));

      if (user && user?.uname !== "ouhrac") {
        const timeSinceLastUpdate =
          lastUpdate !== null ? currentTime - lastUpdate || 0 : 60001;
        if (timeSinceLastUpdate >= 60000) {
          const userDocRef = doc(collection(db, USERS), user.uname);
          updateDoc(userDocRef, {
            lastInteracted: Timestamp.now(),
          });
          setLastUpdate(currentTime);
        }
      }
    };
    handleUserActivity();
    window.addEventListener("click", handleUserActivity);

    return () => {
      window.removeEventListener("click", handleUserActivity);
    };
  }, [user, lastUpdate, db]);

  useEffect(() => {
    const checkIfDifferentDay = () => {
      const today = new Date();
      if (
        today.getDate() !== lastInteractionDate.getDate() ||
        today.getMonth() !== lastInteractionDate.getMonth() ||
        today.getFullYear() !== lastInteractionDate.getFullYear()
      ) {
        window.location.reload();
      }
    };

    const intervalId = setInterval(checkIfDifferentDay, 1000);

    return () => clearInterval(intervalId);
  }, [lastInteractionDate]);

  const displaySidebar = useCallback(
    (sidebarName: "chat" | "nodeHistory" | "inheritanceSettings") => {
      if (activeSidebar === sidebarName) {
        setActiveSidebar(null);
      } else {
        setSelectedChatTab(0);
        handleExpandSidebar(sidebarName);
      }
    },
    [activeSidebar],
  );

  const compareTitles = (title1: string, title2: string): boolean => {
    const tokens1 = tokenize(title1);
    const tokens2 = tokenize(title2);

    return (
      tokens1.every((token) => tokens2.includes(token)) ||
      tokens2.every((token) => tokens1.includes(token))
    );
  };

  // useEffect(() => {
  //   if (!currentVisibleNode) return;
  //   const inheritedParts: {
  //     [nodeId: string]: { title: string; fullPart: boolean };
  //   } = {};

  //   const _currentVisibleNode = { ...currentVisibleNode };
  //   const parts = _currentVisibleNode?.properties.parts || [];

  //   const generalizations = (
  //     _currentVisibleNode?.generalizations || []
  //   ).flatMap((c) => c.nodes);
  //   const checkGeneralizations = (
  //     nodeTitle: string,
  //     nodeId: string,
  //   ): { id: string; fullPart: boolean } | null => {
  //     for (let generalization of generalizations) {
  //       if (!nodes[generalization.id]) {
  //         continue;
  //       }
  //       const generalizationParts = nodes[generalization.id]?.properties.parts;
  //       const _partIdex = generalizationParts[0].nodes.findIndex(
  //         (c) => c.id === nodeId,
  //       );
  //       if (_partIdex !== -1) {
  //         return { id: generalization.id, fullPart: true };
  //       }
  //       const partIdex = generalizationParts[0].nodes.findIndex((c) =>
  //         compareTitles(nodeTitle, nodes[c.id]?.title || ""),
  //       );
  //       if (partIdex !== -1) {
  //         return { id: generalization.id, fullPart: false };
  //       }
  //     }
  //     return null;
  //   };

  //   if (parts) {
  //     for (let collection of parts) {
  //       for (let node of collection.nodes) {
  //         if (nodes[node.id]) {
  //           const { id, fullPart } = checkGeneralizations(
  //             nodes[node.id]?.title,
  //             node.id,
  //           ) || { id: "", fullPart: false };
  //           if (id) {
  //             inheritedParts[node.id] = {
  //               title: nodes[id].title,
  //               fullPart,
  //             };
  //           }
  //         }
  //       }
  //     }
  //   }
  //   setPartsInheritance(inheritedParts);
  // }, [currentVisibleNode, nodes]);

  if (loadingNodes) {
    return (
      <Box
        sx={{
          display: "flex",
          justifyContent: "center",
          alignItems: "center",
          height: "100vh",
          flexDirection: "column",
        }}
      >
        <Box
          component="img"
          src="loader.gif"
          alt="Loading..."
          sx={{ width: 200, height: 200, borderRadius: "25px" }}
        />
      </Box>
    );
  }

  return (
    <>
      {/*     <Head>
        <title>
          {currentVisibleNode ? currentVisibleNode.title : "1ontology"}
        </title>
      </Head> */}
      <Box>
        <Container
          style={{
            height: "100vh",
            display: "flex",
            overflow: "hidden",
            backgroundColor:
              theme.palette.mode === "dark" ? "#1b1a1a" : "#f8f9fa",
          }}
          columnResizerRef={columnResizerRef}
        >
          {!isMobile && (
            <Section
              minSize={0}
              defaultSize={500}
              style={{
                height: "100vh",
                overflow: "hidden",
                position: "relative",
                display: "flex",
                flexDirection: "column",
                backgroundColor:
                  theme.palette.mode === "dark" ? "#303134" : "white",
                borderTopRightRadius: "25px",
                borderBottomRightRadius: "25px",
                borderStyle: "none solid none none",
              }}
            >
              <Tabs
                value={viewValue}
                onChange={handleViewChange}
                sx={{
                  width: "100%",
                  borderColor: "divider",
                  position: "absolute",
                  top: 76,
                  zIndex: 9,
                  backgroundColor: (theme) =>
                    theme.palette.mode === "dark" ? "#242425" : "#d0d5dd",
                  ".MuiTab-root.Mui-selected": {
                    color: "#ff6d00",
                  },
                }}
              >
                <Tab
                  label="Outline"
                  {...a11yProps(0)}
                  sx={{ width: "50%", fontSize: "20px" }}
                />
                <Tab
                  label="Graph View"
                  {...a11yProps(1)}
                  sx={{ width: "50%", fontSize: "20px" }}
                />
              </Tabs>

              <Box
                sx={{
                  height: "100vh",
                  marginTop: "156px",
                  flexGrow: 1,
                  overflow: "auto",
                  ...SCROLL_BAR_STYLE,
                  "&::-webkit-scrollbar": {
                    display: "none",
                  },
                }}
              >
                <TabPanel
                  value={viewValue}
                  index={0}
                  sx={{
                    height: "100%",
                    overflowX: "auto",
                    whiteSpace: "nowrap",
                    "&::-webkit-scrollbar": {
                      display: "none",
                    },
                  }}
                >
                  <Box
                    sx={{
                      display: "inline-block",
                      minWidth: "100%",
                    }}
                  >
                    <DraggableTree
                      treeViewData={treeViewData}
                      setSnackbarMessage={setSnackbarMessage}
                      treeRef={treeRef}
                      currentVisibleNode={currentVisibleNode}
                      nodes={nodes}
                      onOpenNodesTree={onOpenNodesTree}
                      eachOntologyPath={eachOntologyPath}
                      skillsFuture={skillsFuture}
                      scrollTrigger={scrollTrigger}
                    />

                    {/*  <TreeViewSimplified
                      treeVisualization={treeVisualization}
                      onOpenNodesTree={onOpenNodesTree}
                      expandedNodes={expandedNodes}
                      setExpandedNodes={setExpandedNodes}
                      currentVisibleNode={currentVisibleNode}
                    /> */}
                  </Box>
                </TabPanel>
                <TabPanel value={viewValue} index={1}>
                  <GraphView
                    treeVisualization={treeVisualization}
                    setExpandedNodes={setExpandedNodes}
                    expandedNodes={expandedNodes}
                    onOpenNodeDagre={onOpenNodeDagre}
                    currentVisibleNode={currentVisibleNode}
                    // nodes={nodes}
                  />
                </TabPanel>
              </Box>

              <Box
                sx={{
                  position: "absolute",
                  top: 0,
                  width: "100%",
                }}
              >
                {" "}
                {skillsFuture && (
                  <Box sx={{ m: "10px" }}>
                    <FormControl
                      variant="outlined"
                      sx={{ borderRadius: "20px" }}
                      fullWidth
                    >
                      <InputLabel id="property-type-label">
                        Which Ontology
                      </InputLabel>
                      <Select
                        labelId="property-type-label"
                        value={appName}
                        onChange={(event) => {
                          setNodes({});
                          setAppName(event.target.value);
                        }}
                        label="Property Type"
                        sx={{ borderRadius: "20px" }}
                      >
                        {[
                          // "Full WordNet O*Net Verb Hierarchy Auto GPT Upper",
                          "Full WordNet O*Net Verb Hierarchy - Tom's Version",
                          "Full WordNet O*Net Verb Hierarchy Manual GPT Upper",
                          /*"Holistic Embedding - o3-mini Proposer-Reviewer Generated Titles & Parts",
                          "Holistic Embedding - Gemini 2.5 Pro Generated Titles & Parts",
                          "Holistic Embedding (Sector, Title, JobRole, CWF, Parts) - Gemini 2.5 Pro",
                          "O*Net Verbs o3 Deep Research",
                          "O*Net Verbs - o1 Pro", */
                          "Top-Down Gemini 2.5 Pro",
                        ].map((item) => (
                          <MenuItem key={item} value={item}>
                            {item}
                          </MenuItem>
                        ))}
                      </Select>
                    </FormControl>
                  </Box>
                )}
                <SearchSideBar
                  openSearchedNode={openSearchedNode}
                  searchWithFuse={searchWithFuse}
                  lastSearches={lastSearches}
                  updateLastSearches={updateLastSearches}
                  skillsFuture={skillsFuture}
                  skillsFutureApp={appName}
                />
              </Box>
            </Section>
          )}

          <Bar
            size={0.1}
            style={{
              background: "transparent",
              cursor: "col-resize",
              position: "relative",
              borderRadius: "4px",
            }}
          >
            <SettingsEthernetIcon
              sx={{
                position: "absolute",
                top: "50%",
                left: "50%",
                transform: "translate(-50%, -50%)",
                color: (theme) =>
                  theme.palette.mode === "dark"
                    ? theme.palette.common.gray50
                    : theme.palette.common.notebookMainBlack,
                borderRadius: "50%",
                ":hover": {
                  backgroundColor: "orange",
                },
              }}
            />
          </Bar>

          <Section minSize={0}>
            <Box
              id="node-section"
              sx={{
                backgroundColor: (theme) =>
                  theme.palette.mode === "dark"
                    ? theme.palette.common.notebookMainBlack
                    : theme.palette.common.gray50,
                p: "20px",
                pt: 0,
                overflow: "auto",
                height: "100vh",
                "&::-webkit-scrollbar": {
                  display: "none",
                },
              }}
            >
              <Box ref={scrolling}></Box>
              {displayGuidelines && (
                <GuidLines setDisplayGuidelines={setDisplayGuidelines} />
              )}
              {currentVisibleNode && user && !displayGuidelines && (
                <Node
                  currentVisibleNode={
                    currentImprovement?.node || currentVisibleNode
                  }
                  setCurrentVisibleNode={setCurrentVisibleNode}
                  setSnackbarMessage={setSnackbarMessage}
                  user={user}
                  mainSpecializations={mainSpecializations}
                  nodes={nodes}
                  navigateToNode={navigateToNode}
                  eachOntologyPath={eachOntologyPath}
                  searchWithFuse={searchWithFuse}
                  locked={!!currentVisibleNode.locked && !user?.manageLock}
                  selectedDiffNode={selectedDiffNode}
                  displaySidebar={displaySidebar}
                  activeSidebar={activeSidebar}
                  currentImprovement={currentImprovement}
                  setNodes={setNodes}
                  checkedItems={checkedItems}
                  setCheckedItems={setCheckedItems}
                  checkedItemsCopy={checkedItemsCopy}
                  setCheckedItemsCopy={setCheckedItemsCopy}
                  searchValue={searchValue}
                  setSearchValue={setSearchValue}
                  clonedNodesQueue={clonedNodesQueue}
                  setClonedNodesQueue={setClonedNodesQueue}
                  newOnes={newOnes}
                  setNewOnes={setNewOnes}
                  loadingIds={loadingIds}
                  setLoadingIds={setLoadingIds}
                  selectedProperty={selectedProperty}
                  setSelectedProperty={setSelectedProperty}
                  removedElements={removedElements}
                  setRemovedElements={setRemovedElements}
                  addedElements={addedElements}
                  setAddedElements={setAddedElements}
                  handleCloseAddLinksModel={handleCloseAddLinksModel}
                  setSelectedCollection={setSelectedCollection}
                  selectedCollection={selectedCollection}
                  skillsFuture={skillsFuture}
<<<<<<< HEAD
                  // partsInheritance={partsInheritance}
=======
                  partsInheritance={partsInheritance}
                  enableEdit={enableEdit}
                  setEnableEdit={setEnableEdit}
>>>>>>> 8c5ce2bc
                />
              )}
            </Box>
          </Section>

          <MemoizedToolbarSidebar
            // isHovered={toolbarIsHovered}
            toolbarRef={toolbarRef}
            user={user}
            openSearchedNode={openSearchedNode}
            searchWithFuse={searchWithFuse}
            nodes={nodes}
            selectedDiffNode={selectedDiffNode}
            setSelectedDiffNode={setSelectedDiffNode}
            currentVisibleNode={currentVisibleNode}
            setCurrentVisibleNode={setCurrentVisibleNode}
            confirmIt={confirmIt}
            activeSidebar={activeSidebar}
            setActiveSidebar={setActiveSidebar}
            handleExpandSidebar={handleExpandSidebar}
            navigateToNode={navigateToNode}
            treeVisualization={treeVisualization}
            expandedNodes={expandedNodes}
            setExpandedNodes={setExpandedNodes}
            onOpenNodesTree={onOpenNodesTree}
            setDisplayGuidelines={setDisplayGuidelines}
            currentImprovement={currentImprovement}
            setCurrentImprovement={setCurrentImprovement}
            lastSearches={lastSearches}
            updateLastSearches={updateLastSearches}
            selectedChatTab={selectedChatTab}
            setSelectedChatTab={setSelectedChatTab}
            displayGuidelines={displayGuidelines}
            signOut={signOut}
            skillsFuture={skillsFuture}
            skillsFutureApp={appName ?? null}
          />
        </Container>
        {ConfirmDialog}
        <SneakMessage
          newMessage={snackbarMessage}
          setNewMessage={setSnackbarMessage}
        />
      </Box>
    </>
  );
};
export default Ontology;<|MERGE_RESOLUTION|>--- conflicted
+++ resolved
@@ -222,18 +222,12 @@
   const [appName, setAppName] = useState(
     "Full WordNet O*Net Verb Hierarchy - Tom's Version",
   ); // this state is only been used for the Skills Future App
-<<<<<<< HEAD
   // const [partsInheritance, setPartsInheritance] = useState<{
   //   [nodeId: string]: { title: string; fullPart: boolean };
   // }>({});
-=======
-  const [partsInheritance, setPartsInheritance] = useState<{
-    [nodeId: string]: { title: string; fullPart: boolean };
-  }>({});
   const [scrollTrigger, setScrollTrigger] = useState(false);
   const [enableEdit, setEnableEdit] = useState(false);
 
->>>>>>> 8c5ce2bc
   const treeRef = useRef<TreeApi<TreeData>>(null);
 
   const firstLoad = useRef(true);
@@ -1438,13 +1432,9 @@
                   setSelectedCollection={setSelectedCollection}
                   selectedCollection={selectedCollection}
                   skillsFuture={skillsFuture}
-<<<<<<< HEAD
                   // partsInheritance={partsInheritance}
-=======
-                  partsInheritance={partsInheritance}
                   enableEdit={enableEdit}
                   setEnableEdit={setEnableEdit}
->>>>>>> 8c5ce2bc
                 />
               )}
             </Box>
