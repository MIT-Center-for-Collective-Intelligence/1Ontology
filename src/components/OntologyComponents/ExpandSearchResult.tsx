--- conflicted
+++ resolved
@@ -110,13 +110,8 @@
                 backgroundColor: "transparent !important",
               },
             },
-<<<<<<< HEAD
-            [`& .${treeItemClasses.group}`]: {
-              marginLeft: "16px",
-=======
             [`& .MuiTreeItem-group`]: {
               marginLeft: "6px",
->>>>>>> 8e8e6b44
               paddingLeft: "6px",
               position: "relative",
               "&::before": {
@@ -124,13 +119,8 @@
                 position: "absolute",
                 top: "-12px",
                 bottom: 0,
-<<<<<<< HEAD
-                left: "10px",
-                borderLeft: (theme) => `2px solid #797575`,
-=======
                 left: 0,
                 borderLeft: `2px solid #797575`,
->>>>>>> 8e8e6b44
               },
             },
             "& .MuiTreeItem-content.Mui-focused": {
