--- conflicted
+++ resolved
@@ -1695,17 +1695,7 @@
             nodes={nodes}
           />
         </Box>
-<<<<<<< HEAD
-        <Box
-          sx={{
-            display: "flex",
-            gap: "9px",
-            flexDirection: isSmallScreen ? "column" : "row",
-          }}
-        >
-=======
         <Box sx={{ display: "flex", gap: "15px", ...(width <= 1070 && { flexDirection: "column" }) }}>
->>>>>>> 7b787381
           <Paper elevation={9} sx={{ width: "100%", borderRadius: "30px" }}>
             <Tabs
               value={viewValueSpecialization}
