--- conflicted
+++ resolved
@@ -1812,17 +1812,7 @@
             nodes={nodes}
           />
         </Box>
-<<<<<<< HEAD
-        <Box
-          sx={{
-            display: "flex",
-            gap: "15px",
-            ...(width <= 1070 && { flexDirection: "column" }),
-          }}
-        >
-=======
         <Box sx={{ display: "flex", gap: "15px", ...(width <= 1150 && { flexDirection: "column" }) }}>
->>>>>>> afb366e6
           <Paper elevation={9} sx={{ width: "100%", borderRadius: "30px" }}>
             <Tabs
               value={viewValueSpecialization}
