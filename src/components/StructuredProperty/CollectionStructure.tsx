import { DISPLAY } from "@components/lib/CONSTANTS";
import { DESIGN_SYSTEM_COLORS } from "@components/lib/theme/colors";
import {
  capitalizeFirstLetter,
  getTitle,
} from "@components/lib/utils/string.utils";
import CloseIcon from "@mui/icons-material/Close";
import DeleteIcon from "@mui/icons-material/Delete";
import EditIcon from "@mui/icons-material/Edit";
import { ICollection, ILinkNode, INode } from "@components/types/INode";
import DoneIcon from "@mui/icons-material/Done";
import {
  Box,
  Paper,
  Typography,
  Tooltip,
  IconButton,
  TextField,
  List,
  Button,
  useTheme,
} from "@mui/material";
import { property } from "lodash";
import theme from "quill/core/theme";
import React, { useCallback, useState } from "react";
import AddIcon from "@mui/icons-material/Add";

import NewCollection from "../Collection/NewCollection";
import LinkNode from "../LinkNode/LinkNode";
import { useAuth } from "../context/AuthContext";
import {
  recordLogs,
  saveNewChangeLog,
  updateInheritance,
} from "@components/lib/utils/helpers";
import {
  collection,
  doc,
  getDoc,
  getFirestore,
  updateDoc,
} from "firebase/firestore";
import { NODES } from "@components/lib/firestoreClient/collections";
import {
  DragDropContext,
  Draggable,
  Droppable,
  DropResult,
} from "@hello-pangea/dnd";
import { LoadingButton } from "@mui/lab";
import SelectModel from "../Models/SelectModel";

interface LoadMoreNode extends ILinkNode {
  id: string;
  isLoadMore: boolean;
  displayText: string;
  parentCollection: string;
}

const CollectionStructure = ({
  model,
  locked,
  selectedDiffNode,
  currentImprovement,
  property,
  propertyValue,
  getCategoryStyle,
  navigateToNode,
  setSnackbarMessage,
  currentVisibleNode,
  setCurrentVisibleNode,
  nodes,
  unlinkVisible,
  editStructuredProperty,
  confirmIt,
  logChange,
  cloneNode,
  openAddCollection,
  setOpenAddCollection,
  clonedNodesQueue,
  setEditableProperty,
  unlinkElement,
  addACloneNodeQueue,
  selectedProperty,
  setModifiedOrder,
  glowIds,
  scrollToElement,
  selectedCollection,
  handleCloseAddLinksModel,
  onSave,
  isSaving,
  addedElements,
  removedElements,
  setSearchValue,
  searchValue,
  searchResultsForSelection,
  checkedItems,
  setCheckedItems,
  setCheckedItemsCopy,
  checkedItemsCopy,
  handleCloning,
  selectFromTree,
  expandedNodes,
  setExpandedNodes,
  handleToggle,
  getPath,
  handleSaveLinkChanges,
  checkDuplicateTitle,
  cloning,
  setClonedNodesQueue,
  newOnes,
  setNewOnes,
  loadingIds,
  setLoadingIds,
  saveNewSpecialization,
  editableProperty,
  onGetPropertyValue,
  setRemovedElements,
  setAddedElements,
  skillsFuture,
  partsInheritance,
  enableEdit,
  handleLoadMore,
  loadingStates = new Set(),
  skillsFutureApp,
  unlinkNodeRelation,
  linkNodeRelation,
}: {
  model?: boolean;
  locked: boolean;
  selectedDiffNode: any;
  currentImprovement: any;
  property: string;
  propertyValue: any;
  getCategoryStyle: any;
  navigateToNode: any;
  setSnackbarMessage: any;
  currentVisibleNode: any;
  setCurrentVisibleNode: any;
  nodes: { [inodeId: string]: INode };
  unlinkVisible: any;
  editStructuredProperty: any;
  confirmIt: any;
  logChange: any;
  cloneNode?: any;
  openAddCollection: any;
  setOpenAddCollection: any;
  clonedNodesQueue: any;
  setEditableProperty: any;
  unlinkElement: any;
  addACloneNodeQueue: any;
  selectedProperty: string;
  setModifiedOrder: any;
  glowIds: Set<string>;
  scrollToElement: (elementId: string) => void;
  selectedCollection: string;
  handleCloseAddLinksModel: any;
  onSave: any;
  isSaving: any;
  addedElements: any;
  removedElements: any;
  setSearchValue: any;
  searchValue: any;
  searchResultsForSelection: any;
  checkedItems: any;
  setCheckedItems: any;
  setCheckedItemsCopy: any;
  checkedItemsCopy: any;
  handleCloning: any;
  user: any;
  selectFromTree: any;
  expandedNodes: any;
  setExpandedNodes: any;
  handleToggle: any;
  getPath: any;
  handleSaveLinkChanges: any;
  checkDuplicateTitle: any;
  cloning: any;
  setClonedNodesQueue: any;
  newOnes: any;
  setNewOnes: any;
  loadingIds: any;
  setLoadingIds: any;
  saveNewSpecialization: any;
  editableProperty: any;
  onGetPropertyValue: any;
  setRemovedElements: any;
  setAddedElements: any;
  skillsFuture: boolean;
  partsInheritance: {
    [nodeId: string]: { inheritedFrom: string; partInheritance: string };
  };
  enableEdit: boolean;
  handleLoadMore?: (loadMoreNodeId: string, collectionName: string) => void;
  loadingStates?: Set<string>;
  skillsFutureApp: string;
  unlinkNodeRelation: any;
  linkNodeRelation: any;
}) => {
  const db = getFirestore();
  const [{ user }] = useAuth();

  const [editCollection, setEditCollection] = useState<string | null>(null);
  const [newEditCollection, setNewEditCollection] = useState("");

  const theme = useTheme();
  const BUTTON_COLOR = theme.palette.mode === "dark" ? "#373739" : "#dde2ea";

  const isLoadMoreNode = (node: ILinkNode): node is LoadMoreNode => {
    return "isLoadMore" in node && (node as LoadMoreNode).isLoadMore === true;
  };

  const LoadMoreButton = ({
    loadMoreNode,
    isLoading,
    onLoadMore,
  }: {
    loadMoreNode: LoadMoreNode;
    isLoading: boolean;
    onLoadMore: () => void;
  }) => {
    return (
      <Tooltip
        title={loadMoreNode.displayText}
        arrow
        placement="top"
        PopperProps={{
          sx: {
            "& .MuiTooltip-tooltip": {
              backgroundColor: (theme) =>
                theme.palette.mode === "dark" ? "#424242" : "#616161",
              color: "#fff",
              fontSize: "0.875rem",
              fontWeight: 500,
              borderRadius: "8px",
              padding: "8px 12px",
              boxShadow: "0 4px 14px rgba(0,0,0,0.15)",
            },
            "& .MuiTooltip-arrow": {
              color: (theme) =>
                theme.palette.mode === "dark" ? "#424242" : "#616161",
            },
          },
        }}
      >
        <Box
          onClick={() => !isLoading && onLoadMore()}
          sx={{
            cursor: isLoading ? "default" : "pointer",
            transition: "all 0.2s ease-in-out",
            padding: "8px 16px",
            display: "flex",
            alignItems: "flex-start",
            borderRadius: "18px",
            "&:hover": {
              backgroundColor: isLoading
                ? "transparent"
                : "rgba(255, 165, 0, 0.12)",
            },
            "&:active": {
              backgroundColor: isLoading
                ? "transparent"
                : "rgba(255, 165, 0, 0.15)",
            },
          }}
        >
          <Box
            sx={{
              display: "flex",
              alignItems: "center",
              color: isLoading
                ? "rgba(255, 165, 0, 0.5)"
                : "rgba(255, 165, 0, 0.8)",
              fontSize: "18px",
              fontWeight: "bold",
              transition: "all 0.2s ease-in-out",
              "&:hover": {
                color: isLoading ? "rgba(255, 165, 0, 0.5)" : "#ff8c00",
                transform: isLoading ? "none" : "scale(1.02)",
              },
            }}
          >
            {isLoading ? (
              <Box
                sx={{
                  width: "16px",
                  height: "16px",
                  border: "2px solid rgba(255, 165, 0, 0.3)",
                  borderTop: "2px solid rgba(255, 165, 0, 0.8)",
                  borderRadius: "50%",
                  animation: "spin 1s linear infinite",
                  marginRight: "8px",
                  "@keyframes spin": {
                    "0%": { transform: "rotate(0deg)" },
                    "100%": { transform: "rotate(360deg)" },
                  },
                }}
              />
            ) : (
              <>•••</>
            )}
          </Box>
        </Box>
      </Tooltip>
    );
  };

  const handleCollectionSorting = useCallback(
    (e: any) => {
      try {
        const sourceIndex = e.source.index;
        const destinationIndex = e.destination.index;

        if (sourceIndex === undefined || destinationIndex === undefined) {
          throw new Error("Invalid source or destination index");
        }

        if (model) {
          setEditableProperty((prev: ICollection[]) => {
            const newArray = [...prev];
            const [movedElement] = newArray.splice(sourceIndex, 1);
            newArray.splice(destinationIndex, 0, movedElement);
            return newArray;
          });
          setModifiedOrder(true);
          return;
        }
        const nodeData = { ...currentVisibleNode } as INode;
        let propertyValue: ICollection[] | null = null;

        if (
          property !== "specializations" &&
          property !== "generalizations" &&
          nodeData.inheritance &&
          nodeData.inheritance[property]?.ref
        ) {
          const nodeId = nodeData.inheritance[property].ref;
          const inheritedNode = nodes[nodeId as string];

          nodeData.properties[property] = JSON.parse(
            JSON.stringify(inheritedNode.properties[property]),
          );
        }

        if (property === "specializations" || property === "generalizations") {
          propertyValue = [...(nodeData[property] || [])];
        } else if (Array.isArray(nodeData.properties[property])) {
          propertyValue = [...(nodeData.properties[property] || [])];
        }

        if (propertyValue) {
          const newArray = [...propertyValue];
          const [movedElement] = newArray.splice(sourceIndex, 1);
          newArray.splice(destinationIndex, 0, movedElement);
          const nodeRef = doc(collection(db, NODES), currentVisibleNode?.id);

          if (
            property === "specializations" ||
            property === "generalizations"
          ) {
            updateDoc(nodeRef, {
              [property]: newArray,
            });
          } else {
            if (nodeData.inheritance) {
              nodeData.inheritance[property].ref = null;
            }
            updateDoc(nodeRef, {
              [`properties.${property}`]: newArray,
              [`inheritance.${property}.ref`]: null,
            });

            updateInheritance({
              nodeId: currentVisibleNode?.id,
              updatedProperties: [property],
              db,
            });
          }
        }
      } catch (error: any) {
        console.error(error);
        recordLogs({
          type: "error",
          error: JSON.stringify({
            name: error.name,
            message: error.message,
            stack: error.stack,
          }),
          nodeId: currentVisibleNode?.id,
        });
      }
    },
    [property, currentVisibleNode],
  );

  const handleSorting = useCallback(
    async (
      result: DropResult,
      property: string,
      propertyValue: ICollection[],
    ) => {
      try {
        // Destructure properties from the result object
        const { source, destination, draggableId, type } = result;

        // If there is no destination, no sorting needed

        if (!destination || !user?.uname) {
          return;
        }

<<<<<<< HEAD
        const sourceCollectionIndex = Number(source.droppableId);
        const destinationCollectionIndex = Number(destination.droppableId);

        if (model) {
          // Perform UI update first
          setEditableProperty((prev: ICollection[]) => {
            const updated = [...prev];
            const nodeIdx = updated[sourceCollectionIndex].nodes.findIndex(
              (link: ILinkNode) => link.id === draggableId
            );

            if (nodeIdx === -1) return prev;

            const [movedElement] = updated[sourceCollectionIndex].nodes.splice(nodeIdx, 1);
            updated[destinationCollectionIndex].nodes.splice(destination.index, 0, movedElement);

            // Persist to database with the updated state
            const nodeRef = doc(collection(db, NODES), currentVisibleNode?.id);
            const updatePath = property === "specializations" || property === "generalizations"
              ? property
              : `properties.${property}`;

            updateDoc(nodeRef, {
              [updatePath]: updated,
              ...(property !== "specializations" && property !== "generalizations" && {
                [`inheritance.${property}.ref`]: null
              })
            }).then(() => {
              if (property !== "specializations" && property !== "generalizations") {
                updateInheritance({
                  nodeId: currentVisibleNode?.id,
                  updatedProperties: [property],
                  db,
                });
              }

              saveNewChangeLog(db, {
                nodeId: currentVisibleNode?.id,
                modifiedBy: user?.uname,
                modifiedProperty: property,
                previousValue: prev,
                newValue: updated,
                modifiedAt: new Date(),
                changeType: "sort elements",
                changeDetails: { draggableId, source, destination },
                fullNode: currentVisibleNode,
                skillsFuture,
                ...(skillsFutureApp ? { appName: skillsFutureApp } : {}),
              });
            }).catch(error => {
              console.error("Error persisting drag in model mode:", error);
            });

            return updated;
          });

          setModifiedOrder(true);
          return;
        }
=======
        // Extract the source and destination collection IDs
        const { droppableId: sourceCollection } = source; // The source collection
        const { droppableId: destinationCollection } = destination; // The destination collection
        const sourceCollectionIndex = Number(sourceCollection);
        const destinationCollectionIndex = Number(destinationCollection);

        setEditableProperty((prev: ICollection[]) => {
          const nodeIdx = prev[sourceCollectionIndex].nodes.findIndex(
            (link: ILinkNode) => link.id === draggableId,
          );
          const moveValue = prev[sourceCollectionIndex].nodes[nodeIdx];

          // Remove the item from the source category
          prev[sourceCollectionIndex].nodes.splice(nodeIdx, 1);

          // Move the item to the destination category
          prev[destinationCollectionIndex].nodes.splice(
            destination.index,
            0,
            moveValue,
          );
          return prev;
        });
        setModifiedOrder(true);

        // Ensure defined source and destination categories
        if (sourceCollection && destinationCollection && propertyValue) {
          // Ensure nodeData exists

          const previousValue = JSON.parse(JSON.stringify(propertyValue));
>>>>>>> f544eded

        const previousValue = JSON.parse(JSON.stringify(propertyValue));
        const nodeIdx = propertyValue[sourceCollectionIndex].nodes.findIndex(
          (link: ILinkNode) => link.id === draggableId,
        );

        // If the draggable item is found in the source category
        if (nodeIdx !== -1) {
          const moveValue =
            propertyValue[sourceCollectionIndex].nodes[nodeIdx];

          // Remove the item from the source category
          propertyValue[sourceCollectionIndex].nodes.splice(nodeIdx, 1);

          // Move the item to the destination category
          propertyValue[destinationCollectionIndex].nodes.splice(
            destination.index,
            0,
            moveValue,
          );
        }
          // Update the nodeData with the new property values
        const nodeRef = doc(collection(db, NODES), currentVisibleNode?.id);
          if (
            property === "specializations" ||
            property === "generalizations"
          ) {
            updateDoc(nodeRef, {
              [property]: propertyValue,
            });
        } else {
          updateDoc(nodeRef, {
            [`properties.${property}`]: propertyValue,
            [`inheritance.${property}.ref`]: null,
          });
          updateInheritance({
            nodeId: currentVisibleNode?.id,
            updatedProperties: [property],
            db,
          });
        }

        saveNewChangeLog(db, {
          nodeId: currentVisibleNode?.id,
          modifiedBy: user?.uname,
          modifiedProperty: property,
          previousValue,
          newValue: propertyValue,
          modifiedAt: new Date(),
          changeType: "sort elements",
            changeDetails: {
              draggableNodeId: draggableId,
              source,
              destination,
            },
          fullNode: currentVisibleNode,
          skillsFuture,
          ...(skillsFutureApp ? { appName: skillsFutureApp } : {}),
        });

          // Record a log of the sorting action
        recordLogs({
          action: "sort elements",
          field: property,
          sourceCategory: source.droppableId,
          destinationCategory: destination.droppableId,
          nodeId: currentVisibleNode?.id,
        });
      } catch (error: any) {
        // Log any errors that occur during the sorting process
        console.error(error);
        recordLogs({
          type: "error",
          error: JSON.stringify({
            name: error.name,
            message: error.message,
            stack: error.stack,
          }),
        });
      }
    },
    [currentVisibleNode, db, nodes, property, model, setEditableProperty, setModifiedOrder]
  );

  const addCollection = useCallback(
    async (newCollection: string) => {
      try {
        if (
          newCollection.toLowerCase() === "main" ||
          newCollection.toLowerCase() === "default"
        ) {
          return;
        }
        setOpenAddCollection(false);
        if (!newCollection || !user?.uname) return;

        const nodeDoc = await getDoc(
          doc(collection(db, NODES), currentVisibleNode?.id),
        );
        if (!nodeDoc.exists()) return;

        const nodeData = nodeDoc.data();
        const isSpecialization =
          property === "specializations" || property === "generalizations";

        const propertyPath = isSpecialization
          ? property
          : `properties.${property}`;

        const existIndex = nodeData[propertyPath].findIndex(
          (c: ICollection) => c.collectionName === newCollection,
        );
        // Check if the collection already exists
        if (existIndex !== -1) {
          confirmIt(
            `This category already exists under the property ${property}`,
            "Ok",
            "",
          );
          return;
        }

        // Create a deep copy of the previous value for logs
        let previousValue = JSON.parse(
          JSON.stringify(
            isSpecialization
              ? nodeData[propertyPath] || {}
              : nodeData.properties[property] || {},
          ),
        );

        // Add new collection
        if (isSpecialization) {
          nodeData[propertyPath].unshift({
            collectionName: newCollection,
            nodes: [],
          });
        } else {
          nodeData.properties[property].unshift({
            collectionName: newCollection,
            nodes: [],
          });
        }

        // Log the new collection addition
        logChange("add collection", null, newCollection, nodeDoc, property);

        // Update inheritance if necessary
        if (!isSpecialization) {
          updateInheritance({
            nodeId: nodeDoc.id,
            updatedProperties: [property],
            db,
          });
        }

        // Update the node document with the new collection
        const updateData = {
          [propertyPath]: isSpecialization
            ? nodeData[propertyPath]
            : nodeData.properties[property],
        };
        await updateDoc(nodeDoc.ref, updateData);

        // Save the change log
        saveNewChangeLog(db, {
          nodeId: currentVisibleNode?.id,
          modifiedBy: user?.uname,
          modifiedProperty: property,
          previousValue,
          newValue: nodeData[propertyPath] || nodeData.properties[property],
          modifiedAt: new Date(),
          changeType: "add collection",
          fullNode: currentVisibleNode,
          changeDetails: {
            addedCollection: newCollection || "",
          },
          skillsFuture,
          ...(skillsFutureApp ? { appName: skillsFutureApp } : {}),
        });
      } catch (error: any) {
        console.error(error);
        recordLogs({
          type: "error",
          error: JSON.stringify({
            name: error.name,
            message: error.message,
            stack: error.stack,
          }),
          at: "addCollection",
        });
      }
    },
    [user?.uname, db, currentVisibleNode?.id, property],
  );
  const saveNewAndSwapIt = (newPartTitle: string, partId: string) => {
    try {
      if (model && addACloneNodeQueue) {
        const newId = addACloneNodeQueue(partId, newPartTitle);
        replaceWith(newId, partId);
        return;
      }
      if (property === "parts" && cloneNode) {
        const nodeId = partId;
        const newId = doc(collection(db, NODES)).id;
        const clonedNode = cloneNode(nodeId, newPartTitle, newId, property);

        replaceWith(newId, partId);
      }
    } catch (error) {
      console.error(error);
    }
  };
  const replaceWith = useCallback(
    async (partId: string, id: string) => {
      try {
        scrollToElement(partId);
        if (model) {
          setEditableProperty((prev: ICollection[]) => {
            const _prev = [...prev];
            const elementIdx = _prev[0].nodes.findIndex((n) => n.id === id);
            const existIdx = _prev[0].nodes.findIndex((n) => n.id === partId);
            if (existIdx === -1) {
              _prev[0].nodes[elementIdx].id = partId;
            }
            return _prev;
          });
          return;
        }

        if (property === "parts" && currentVisibleNode?.id) {
          const elementIdx = propertyValue[0].nodes.findIndex(
            (n: { id: string }) => n.id === id,
          );
          const existIdx = propertyValue[0].nodes.findIndex(
            (n: { id: string }) => n.id === partId,
          );
          if (existIdx === -1) {
            propertyValue[0].nodes[elementIdx].id = partId;
            const nodeRef = doc(collection(db, NODES), currentVisibleNode?.id);

            updateDoc(nodeRef, {
              "properties.parts": propertyValue,
            });
            if (currentVisibleNode.inheritance.parts.ref) {
              updateInheritance({
                nodeId: currentVisibleNode?.id,
                updatedProperties: ["parts"],
                db,
              });
            }
          }
        }
      } catch (error) {
        console.error(error);
      }
    },
    [currentVisibleNode?.id, db, property, propertyValue, model],
  );
  const saveEditCollection = useCallback(
    async (newCollection: string) => {
      try {
        if (!newCollection || !user?.uname || newCollection === editCollection)
          return;

        const nodeDoc = await getDoc(
          doc(collection(db, NODES), currentVisibleNode?.id),
        );
        if (!nodeDoc.exists()) return;

        const nodeData = nodeDoc.data();
        const isSpecialization =
          property === "specializations" || property === "generalizations";

        const propertyPath = isSpecialization
          ? property
          : `properties.${property}`;

        // Create a deep copy of the previous value for logs
        let previousValue = JSON.parse(
          JSON.stringify(
            isSpecialization
              ? nodeData[propertyPath]
              : nodeData.properties[property] || {},
          ),
        );

        // Find the collection to be edited
        if (isSpecialization) {
          const collection = nodeData[propertyPath].find(
            (c: ICollection) => c.collectionName === editCollection,
          );
          if (collection) {
            collection.collectionName = newCollection;
          }
        } else {
          const collection = nodeData.properties[property].find(
            (c: ICollection) => c.collectionName === editCollection,
          );
          if (collection) {
            collection.collectionName = newCollection;
          }
        }

        // Log the edited category
        logChange(
          "Edited a category",
          editCollection,
          newCollection,
          nodeDoc,
          property,
        );

        // Update inheritance if necessary
        if (!isSpecialization) {
          updateInheritance({
            nodeId: nodeDoc.id,
            updatedProperties: [property],
            db,
          });
        }

        // Update the node document with the edited collection
        const updateData = {
          [propertyPath]: isSpecialization
            ? nodeData[propertyPath]
            : nodeData.properties[property],
        };

        setEditableProperty((prev: ICollection[]) => {
          const _prev = [...prev];
          const collection = _prev.find(
            (c: ICollection) => c.collectionName === editCollection,
          );
          if (collection) {
            collection.collectionName = newCollection;
          }
          return _prev;
        });
        await updateDoc(nodeDoc.ref, updateData);

        // Save the change log
        saveNewChangeLog(db, {
          nodeId: currentVisibleNode?.id,
          modifiedBy: user?.uname,
          modifiedProperty: property,
          previousValue,
          newValue: nodeData[propertyPath] || nodeData.properties[property],
          modifiedAt: new Date(),
          changeType: "edit collection",
          fullNode: currentVisibleNode,
          changeDetails: {
            modifiedCollection: editCollection || "",
            newValue: newCollection,
          },
          skillsFuture,
          ...(skillsFutureApp ? { appName: skillsFutureApp } : {}),
        });
      } catch (error: any) {
        console.error(error);
        recordLogs({
          type: "error",
          error: JSON.stringify({
            name: error.name,
            message: error.message,
            stack: error.stack,
          }),
          at: "saveEditCollection",
        });
      }
      setEditCollection(null);
    },
    [property, editCollection, user?.uname],
  );
  const deleteCollection = useCallback(
    async (property: string, collectionIdx: number, collectionName: string) => {
      if (
        user?.uname &&
        (await confirmIt(
          `Are you sure you want to delete the collection ${collectionName}?`,
          "Delete Collection",
          "Keep Collection",
        ))
      ) {
        try {
          const nodeDoc = await getDoc(
            doc(collection(db, NODES), currentVisibleNode?.id),
          );
          if (nodeDoc.exists()) {
            let previousValue = null;
            const nodeData = nodeDoc.data();
            const isSpecialization =
              property === "specializations" || property === "generalizations";

            const propertyPath = isSpecialization
              ? property
              : `properties.${property}`;

            // Handle collection deletion for both 'specializations' and other properties
            previousValue = JSON.parse(
              JSON.stringify(
                isSpecialization
                  ? nodeData[propertyPath]
                  : nodeData.properties[property],
              ),
            );

            // Merge the category into "main" and delete the category
            if (isSpecialization) {
              let mainCollectionIdx = nodeData[propertyPath].findIndex(
                (c: { collectionName: string }) => c.collectionName === "main",
              );

              if (mainCollectionIdx === -1) {
                nodeData[propertyPath].push({
                  collectionName: "main",
                  nodes: [],
                });
                mainCollectionIdx = nodeData[propertyPath].length - 1;
              }

              nodeData[propertyPath][mainCollectionIdx].nodes = [
                ...(nodeData[propertyPath][mainCollectionIdx].nodes || []),
                ...nodeData[propertyPath][collectionIdx].nodes,
              ];
              nodeData[propertyPath].splice(collectionIdx, 1);
            } else {
              let mainCollectionIdx = nodeData.properties[property].findIndex(
                (c: { collectionName: string }) => c.collectionName === "main",
              );
              if (mainCollectionIdx === -1) {
                nodeData.properties[property].push({
                  collectionName: "main",
                  nodes: [],
                });
                mainCollectionIdx = nodeData.properties[property].length - 1;
              }
              nodeData.properties[property][mainCollectionIdx] = [
                ...(nodeData.properties[property][mainCollectionIdx].nodes ||
                  []),
                ...nodeData.properties[property][collectionIdx].nodes,
              ];
              nodeData.properties[property].splice(collectionIdx, 1);
            }

            // Prepare the updated document data
            const updateData = {
              [propertyPath]: isSpecialization
                ? nodeData[propertyPath]
                : nodeData.properties[property],
            };

            // Update the node document
            await updateDoc(nodeDoc.ref, updateData);

            recordLogs({
              action: "Deleted a collection",
              category: collectionIdx,
              node: nodeDoc.id,
            });

            // Log the changes
            saveNewChangeLog(db, {
              nodeId: currentVisibleNode?.id,
              modifiedBy: user?.uname,
              modifiedProperty: property,
              previousValue,
              newValue: isSpecialization
                ? nodeData[propertyPath]
                : nodeData.properties[property],
              modifiedAt: new Date(),
              changeType: "delete collection",
              fullNode: currentVisibleNode,
              changeDetails: {
                deletedCollection: collectionName || "",
              },
              skillsFuture,
              ...(skillsFutureApp ? { appName: skillsFutureApp } : {}),
            });
          }
        } catch (error: any) {
          console.error("error", error);
          recordLogs({
            type: "error",
            error: JSON.stringify({
              name: error.name,
              message: error.message,
              stack: error.stack,
            }),
            at: "deleteCollection",
          });
        }
      }
    },
    [confirmIt, currentVisibleNode, db, user?.uname],
  );
  const handleEditCollection = (collectionName: string) => {
    setEditCollection(collectionName);
    setNewEditCollection(collectionName);
  };

  return (
    <Box
      sx={{
        p: "15px",
        pt: 0,
      }}
    >
      {openAddCollection && (
        <NewCollection
          onAdd={addCollection}
          onCancel={() => {
            setOpenAddCollection(false);
          }}
        />
      )}

      <DragDropContext
        onDragEnd={(e) => {
          if (locked || !!selectedDiffNode || !!currentImprovement) return;
          if (e.type === "CATEGORY") {
            handleCollectionSorting(e);
          } else {
            handleSorting(e, property, propertyValue);
          }
        }}
      >
        {/* Droppable for categories */}
        <Droppable droppableId="categories" type="CATEGORY">
          {(provided) => (
            <Box ref={provided.innerRef} {...provided.droppableProps}>
              {(propertyValue || []).map(
                (collection: ICollection, collectionIndex: number) => {
                  return (
                    <Draggable
                      key={collection.collectionName + collectionIndex}
                      draggableId={`${collectionIndex}`}
                      index={collectionIndex}
                      isDragDisabled={
                        property !== "specializations" || !enableEdit
                      }
                    >
                      {(provided) => (
                        <Paper
                          ref={provided.innerRef}
                          {...provided.draggableProps}
                          {...provided.dragHandleProps}
                          id={`${collectionIndex}`}
                          sx={{
                            mt: "15px",
                            borderRadius: "20px",
                            border:
                              selectedCollection ===
                                collection.collectionName &&
                                selectedProperty === property
                                ? "2px solid green"
                                : "",
                          }}
                          elevation={property !== "specializations" ? 0 : 3}
                        >
                          {property === "specializations" && (
                            <Box>
                              {editCollection === null ||
                                editCollection !== collection.collectionName ? (
                                <Box
                                  sx={{
                                    display: "flex",
                                    alignItems: "center",
                                    background: (theme: any) =>
                                      theme.palette.mode === "dark"
                                        ? "#242425"
                                        : "#d0d5dd",
                                    borderTopLeftRadius: "21px",
                                    borderTopRightRadius: "21px",
                                    m: 0,
                                    p: 2,
                                    gap: "10px",
                                    backgroundColor: getCategoryStyle(
                                      collection.collectionName,
                                    ),
                                  }}
                                >
                                  {selectedDiffNode &&
                                    selectedDiffNode.changeType ===
                                    "edit collection" &&
                                    selectedDiffNode.changeDetails
                                      .modifiedCollection ===
                                    collection.collectionName ? (
                                    <Box sx={{ display: "flex" }}>
                                      <Typography
                                        sx={{
                                          fontWeight: "bold",
                                          mr: "13px",
                                          color: "red",
                                          textDecoration: "line-through",
                                        }}
                                      >
                                        {capitalizeFirstLetter(
                                          collection.collectionName,
                                        )}
                                      </Typography>
                                      <Typography
                                        sx={{
                                          fontWeight: "bold",
                                          mr: "13px",
                                          color: "green",
                                        }}
                                      >
                                        {capitalizeFirstLetter(
                                          selectedDiffNode.changeDetails
                                            .newValue,
                                        )}
                                      </Typography>
                                    </Box>
                                  ) : collection.collectionName !== "main" ? (
                                    <Typography
                                      sx={{
                                        fontWeight: "bold",
                                        mr: "13px",
                                      }}
                                    >
                                      {capitalizeFirstLetter(
                                        collection.collectionName,
                                      )}
                                    </Typography>
                                  ) : (
                                    <></>
                                  )}
                                  {!selectedDiffNode &&
                                    collection.collectionName !== "main" &&
                                    !currentImprovement &&
                                    !model && (
                                      <Box
                                        sx={{
                                          display: !enableEdit
                                            ? "none"
                                            : "flex",
                                          ml: "auto",
                                          gap: "5px",
                                        }}
                                      >
                                        <Tooltip title="Edit collection title">
                                          <IconButton
                                            onClick={() => {
                                              handleEditCollection(
                                                collection.collectionName,
                                              );
                                            }}
                                          >
                                            <EditIcon />
                                          </IconButton>
                                        </Tooltip>

                                        <Tooltip title="Delete collection">
                                          <IconButton
                                            onClick={() =>
                                              deleteCollection(
                                                property,
                                                collectionIndex,
                                                collection.collectionName,
                                              )
                                            }
                                          >
                                            <DeleteIcon />
                                          </IconButton>
                                        </Tooltip>
                                      </Box>
                                    )}{" "}
                                  {selectedProperty === property &&
                                    !!selectedCollection &&
                                    selectedCollection ===
                                    collection.collectionName && (
                                      <Box
                                        sx={{
                                          display: "flex",
                                          pt: 0,
                                          ml: "auto",
                                          gap: "14px",
                                        }}
                                      >
                                        <Tooltip title={"Close Editing"}>
                                          <IconButton
                                            onClick={handleCloseAddLinksModel}
                                            sx={{
                                              borderRadius: "25px",
                                              backgroundColor: "red",
                                            }}
                                          >
                                            <CloseIcon
                                              sx={{ color: "white" }}
                                            />
                                          </IconButton>
                                        </Tooltip>
                                        {/*<LoadingButton
                                          size="small"
                                          onClick={onSave}
                                          loading={isSaving}
                                          color="success"
                                          variant="contained"
                                          sx={{
                                            borderRadius: "25px",
                                            color: "white",
                                          }}
                                          disabled={
                                            addedElements.size === 0 &&
                                            removedElements.size === 0
                                          }
                                        >
                                          Save
                                        </LoadingButton> */}
                                      </Box>
                                    )}
                                </Box>
                              ) : editCollection ===
                                collection.collectionName ? (
                                <Box
                                  sx={{
                                    display: "flex",
                                    alignItems: "center",
                                    background: (theme: any) =>
                                      theme.palette.mode === "dark"
                                        ? "#242425"
                                        : "#d0d5dd",
                                    borderTopLeftRadius: "21px",
                                    borderTopRightRadius: "21px",
                                    m: 0,
                                    p: 2,
                                    gap: "10px",
                                    backgroundColor: getCategoryStyle(
                                      collection.collectionName,
                                    ),
                                  }}
                                >
                                  <TextField
                                    sx={{ p: 0 }}
                                    fullWidth
                                    placeholder="Edit collection..."
                                    onChange={(e) =>
                                      setNewEditCollection(e.target.value)
                                    }
                                    autoFocus
                                    onKeyDown={(e) => {
                                      if (e.key === "Enter") {
                                        if (
                                          newEditCollection.trim() &&
                                          collection.collectionName !==
                                          newEditCollection
                                        ) {
                                          saveEditCollection(newEditCollection);
                                        }
                                      }
                                      if (e.key === "Escape") {
                                        setEditCollection(null);
                                        setNewEditCollection("");
                                      }
                                    }}
                                    value={newEditCollection}
                                  />
                                  <Tooltip title="Save">
                                    <IconButton
                                      onClick={() => {
                                        saveEditCollection(newEditCollection);
                                      }}
                                      disabled={
                                        !newEditCollection ||
                                        collection.collectionName ===
                                        newEditCollection
                                      }
                                      sx={{ ml: "5px" }}
                                    >
                                      <DoneIcon
                                        sx={{
                                          color:
                                            !newEditCollection ||
                                              collection.collectionName ===
                                              newEditCollection
                                              ? "gray"
                                              : "green",
                                        }}
                                      />
                                    </IconButton>
                                  </Tooltip>
                                  <Tooltip title="Cancel">
                                    <IconButton
                                      onClick={() => {
                                        setEditCollection(null);
                                        setNewEditCollection("");
                                      }}
                                      sx={{ ml: "5px" }}
                                    >
                                      <CloseIcon sx={{ color: "red" }} />
                                    </IconButton>
                                  </Tooltip>
                                </Box>
                              ) : (
                                <></>
                              )}
                            </Box>
                          )}

                          <List sx={{ p: 1 }}>
                            <Droppable
                              droppableId={`${collectionIndex}`}
                              type="LINK"
                            >
                              {(provided, snapshot) => (
                                <Box
                                  {...provided.droppableProps}
                                  ref={provided.innerRef}
                                  sx={{
                                    backgroundColor: snapshot.isDraggingOver
                                      ? (theme) =>
                                        theme.palette.mode === "light"
                                          ? DESIGN_SYSTEM_COLORS.gray250
                                          : DESIGN_SYSTEM_COLORS.notebookG400
                                      : "",
                                    borderRadius: "18px",
                                    userSelect: "none",
                                  }}
                                >
                                  {propertyValue[collectionIndex].nodes.length >
                                    0 ? (
                                    propertyValue[collectionIndex].nodes.map(
                                      (link: ILinkNode, index: number) => {
                                        if (isLoadMoreNode(link)) {
                                          const isLoading = loadingStates?.has(
                                            link.id,
                                          );
                                          return (
                                            <LoadMoreButton
                                              key={link.id}
                                              loadMoreNode={link}
                                              isLoading={isLoading}
                                              onLoadMore={() =>
                                                handleLoadMore?.(
                                                  link.id,
                                                  link.parentCollection,
                                                )
                                              }
                                            />
                                          );
                                        }

                                        // Add inheritance data if this is a parts property with intact inheritance
                                        const inheritanceRef =
                                          property === "parts" &&
                                          currentVisibleNode.inheritance?.parts
                                            ?.ref;
                                        const enhancedLink = inheritanceRef
                                          ? {
                                            ...link,
                                            inheritedFrom:
                                              nodes[inheritanceRef]?.title,
                                          }
                                          : link;

                                        return (
                                          <Draggable
                                            key={
                                              link.randomId ||
                                              `${link.id}-${index}`
                                            }
                                            draggableId={link.id}
                                            index={index}
                                            isDragDisabled={!enableEdit}
                                          >
                                            {(provided) => (
                                              <LinkNode
                                                provided={provided}
                                                navigateToNode={navigateToNode}
                                                setSnackbarMessage={
                                                  setSnackbarMessage
                                                }
                                                currentVisibleNode={
                                                  currentVisibleNode
                                                }
                                                setCurrentVisibleNode={
                                                  setCurrentVisibleNode
                                                }
                                                sx={{ pl: 1 }}
                                                link={enhancedLink}
                                                property={property}
                                                title={getTitle(nodes, link.id)}
                                                nodes={nodes}
                                                linkIndex={index}
                                                /* unlinkVisible={unlinkVisible(
                                                  link.id,
                                                )} */
                                                linkLocked={false}
                                                locked={
                                                  locked || !!currentImprovement
                                                }
                                                user={user}
                                                collectionIndex={
                                                  collectionIndex
                                                }
                                                collectionName={
                                                  propertyValue[collectionIndex]
                                                    .collectionName
                                                }
                                                selectedDiffNode={
                                                  selectedDiffNode
                                                }
                                                replaceWith={replaceWith}
                                                saveNewAndSwapIt={
                                                  saveNewAndSwapIt
                                                }
                                                clonedNodesQueue={
                                                  clonedNodesQueue
                                                }
                                                unlinkElement={unlinkElement}
                                                selectedProperty={
                                                  selectedProperty
                                                }
                                                glowIds={glowIds}
                                                skillsFuture={skillsFuture}
                                                currentImprovement={
                                                  currentImprovement
                                                }
                                                partsInheritance={
                                                  partsInheritance
                                                }
                                                loadingIds={loadingIds}
                                                saveNewSpecialization={
                                                  saveNewSpecialization
                                                }
                                                enableEdit={enableEdit}
                                                setClonedNodesQueue={
                                                  setClonedNodesQueue
                                                }
                                                skillsFutureApp={
                                                  skillsFutureApp
                                                }
                                                setEditableProperty={
                                                  setEditableProperty
                                                }
                                                unlinkNodeRelation={
                                                  unlinkNodeRelation
                                                }
                                              />
                                            )}
                                          </Draggable>
                                        );
                                      },
                                    )
                                  ) : (
                                    <Typography
                                      variant="body2"
                                      sx={{
                                        p: 2,
                                        color: "text.secondary",
                                        textAlign: "center",
                                      }}
                                    >
                                      {collection.collectionName === "main"
                                        ? ""
                                        : "No items"}
                                    </Typography>
                                  )}

                                  {/* Display inheritanceParts from the referenced generalization when inheritance.parts.ref exists */}
                                  {/* {property === "parts" &&
                                    currentVisibleNode.inheritance?.parts
                                      ?.ref &&
                                    nodes[
                                      currentVisibleNode.inheritance.parts.ref
                                    ]?.inheritanceParts &&
                                    Object.entries(
                                      nodes[
                                        currentVisibleNode.inheritance.parts.ref
                                      ].inheritanceParts,
                                    ).map(
                                      ([nodeId, inheritanceInfo], index) => {
                                        if (!inheritanceInfo) return null;

                                        const info = inheritanceInfo as {
                                          inheritedFromTitle: string;
                                          inheritedFromId: string;
                                        };

                                        return (
                                          <LinkNode
                                            key={`inherited-from-ref-${nodeId}-${index}`}
                                            provided={{}}
                                            navigateToNode={navigateToNode}
                                            setSnackbarMessage={
                                              setSnackbarMessage
                                            }
                                            currentVisibleNode={
                                              currentVisibleNode
                                            }
                                            setCurrentVisibleNode={
                                              setCurrentVisibleNode
                                            }
                                            sx={{ pl: 1 }}
                                            link={{
                                              id: nodeId,
                                              inheritedFrom:
                                                info.inheritedFromTitle,
                                            }}
                                            property={property}
                                            title={getTitle(nodes, nodeId)}
                                            nodes={nodes}
                                            linkIndex={-1} // -1 indicates inherited part
                                            linkLocked={false}
                                            locked={
                                              locked || !!currentImprovement
                                            }
                                            user={user}
                                            collectionIndex={collectionIndex}
                                            collectionName={
                                              propertyValue[collectionIndex]
                                                .collectionName
                                            }
                                            selectedDiffNode={selectedDiffNode}
                                            replaceWith={replaceWith}
                                            saveNewAndSwapIt={saveNewAndSwapIt}
                                            clonedNodesQueue={clonedNodesQueue}
                                            unlinkElement={unlinkElement}
                                            selectedProperty={selectedProperty}
                                            glowIds={glowIds}
                                            skillsFuture={skillsFuture}
                                            currentImprovement={
                                              currentImprovement
                                            }
                                            loadingIds={loadingIds}
                                            saveNewSpecialization={
                                              saveNewSpecialization
                                            }
                                            enableEdit={enableEdit}
                                            setClonedNodesQueue={
                                              setClonedNodesQueue
                                            }
                                            partsInheritance={partsInheritance}
                                            skillsFutureApp={skillsFutureApp}
                                            setEditableProperty={
                                              setEditableProperty
                                            }
                                            unlinkNodeRelation={
                                              unlinkNodeRelation
                                            }
                                          />
                                        );
                                      },
                                    )} */}

                                  {/* Display inherited parts from inheritanceParts only if inheritance.parts.ref is null */}
                                  {/*   {property === "parts" &&
                                    !currentVisibleNode.inheritance?.parts
                                      ?.ref &&
                                    nodes[currentVisibleNode.id]
                                      ?.inheritanceParts &&
                                    Object.entries(
                                      nodes[currentVisibleNode.id]
                                        .inheritanceParts,
                                    ).map(
                                      ([nodeId, inheritanceInfo], index) => {
                                        if (!inheritanceInfo) return null;

                                        const info = inheritanceInfo as {
                                          inheritedFromTitle: string;
                                          inheritedFromId: string;
                                        };

                                        return (
                                          <LinkNode
                                            key={`inherited-${nodeId}-${index}`}
                                            provided={{}}
                                            navigateToNode={navigateToNode}
                                            setSnackbarMessage={
                                              setSnackbarMessage
                                            }
                                            currentVisibleNode={
                                              currentVisibleNode
                                            }
                                            setCurrentVisibleNode={
                                              setCurrentVisibleNode
                                            }
                                            sx={{ pl: 1 }}
                                            link={{
                                              id: nodeId,
                                              inheritedFrom:
                                                info.inheritedFromTitle,
                                            }}
                                            property={property}
                                            title={getTitle(nodes, nodeId)}
                                            nodes={nodes}
                                            linkIndex={-1} // -1 indicates inherited part
                                            linkLocked={false}
                                            locked={
                                              locked || !!currentImprovement
                                            }
                                            user={user}
                                            collectionIndex={collectionIndex}
                                            collectionName={
                                              propertyValue[collectionIndex]
                                                .collectionName
                                            }
                                            selectedDiffNode={selectedDiffNode}
                                            replaceWith={replaceWith}
                                            saveNewAndSwapIt={saveNewAndSwapIt}
                                            clonedNodesQueue={clonedNodesQueue}
                                            unlinkElement={unlinkElement}
                                            selectedProperty={selectedProperty}
                                            glowIds={glowIds}
                                            skillsFuture={skillsFuture}
                                            currentImprovement={
                                              currentImprovement
                                            }
                                            loadingIds={loadingIds}
                                            saveNewSpecialization={
                                              saveNewSpecialization
                                            }
                                            enableEdit={enableEdit}
                                            setClonedNodesQueue={
                                              setClonedNodesQueue
                                            }
                                            partsInheritance={partsInheritance}
                                            skillsFutureApp={skillsFutureApp}
                                            setEditableProperty={
                                              setEditableProperty
                                            }
                                            unlinkNodeRelation={
                                              unlinkNodeRelation
                                            }
                                          />
                                        );
                                      },
                                    )} */}
                                  {provided.placeholder}
                                </Box>
                              )}
                            </Droppable>
                          </List>

                          {handleCloseAddLinksModel &&
                            selectedProperty === property &&
                            !!selectedProperty &&
                            selectedCollection ===
<<<<<<< HEAD
                            collection.collectionName && (
                              <SelectModelModal
=======
                              collection.collectionName && (
                              <SelectModel
>>>>>>> f544eded
                                onSave={onSave}
                                currentVisibleNode={currentVisibleNode}
                                nodes={nodes}
                                handleCloseAddLinksModel={
                                  handleCloseAddLinksModel
                                }
                                selectedProperty={selectedProperty}
                                setSearchValue={setSearchValue}
                                searchValue={searchValue}
                                searchResultsForSelection={
                                  searchResultsForSelection
                                }
                                checkedItems={checkedItems}
                                setCheckedItems={setCheckedItems}
                                setCheckedItemsCopy={setCheckedItemsCopy}
                                checkedItemsCopy={checkedItemsCopy}
                                handleCloning={handleCloning}
                                user={user}
                                selectFromTree={selectFromTree}
                                expandedNodes={expandedNodes}
                                setExpandedNodes={setExpandedNodes}
                                handleToggle={handleToggle}
                                getPath={getPath}
                                handleSaveLinkChanges={handleSaveLinkChanges}
                                checkDuplicateTitle={checkDuplicateTitle}
                                cloning={cloning}
                                setClonedNodesQueue={setClonedNodesQueue}
                                newOnes={newOnes}
                                setNewOnes={setNewOnes}
                                loadingIds={loadingIds}
                                setLoadingIds={setLoadingIds}
                                editableProperty={editableProperty}
                                onGetPropertyValue={onGetPropertyValue}
                                setRemovedElements={setRemovedElements}
                                setAddedElements={setAddedElements}
                                clonedNodesQueue={clonedNodesQueue}
                                isSaving={isSaving}
                                scrollToElement={scrollToElement}
                                addACloneNodeQueue={addACloneNodeQueue}
                                removedElements={removedElements}
                                addedElements={addedElements}
                                setCurrentVisibleNode={setCurrentVisibleNode}
                                setEditableProperty={setEditableProperty}
                                locked={locked}
                                selectedDiffNode={selectedDiffNode}
                                confirmIt={confirmIt}
                                currentImprovement={currentImprovement}
                                selectedCollection={selectedCollection}
                                skillsFuture={skillsFuture}
                                saveNewSpecialization={saveNewSpecialization}
                                skillsFutureApp={skillsFutureApp}
                                linkNodeRelation={linkNodeRelation}
                                unlinkNodeRelation={unlinkNodeRelation}
                              />
                            )}
                          {property === "specializations" &&
                            selectedProperty !== property && (
                              <Button
                                onClick={() =>
                                  editStructuredProperty(
                                    property,
                                    collection.collectionName,
                                  )
                                }
                                sx={{
                                  borderRadius: "18px",
                                  backgroundColor: BUTTON_COLOR,
                                  ":hover": {
                                    backgroundColor:
                                      theme.palette.mode === "light"
                                        ? "#f0f0f0"
                                        : "",
                                  },
                                  // ml: "auto",
                                  display: !enableEdit ? "none" : "flex",
                                }}
                                fullWidth
                                variant="outlined"
                              >
                                <AddIcon />

                                {`Add ${capitalizeFirstLetter(
                                  DISPLAY[property] || property,
                                )}`}
                              </Button>
                            )}
                        </Paper>
                      )}
                    </Draggable>
                  );
                },
              )}
              {provided.placeholder}
            </Box>
          )}
        </Droppable>
      </DragDropContext>
    </Box>
  );
};

export default CollectionStructure;<|MERGE_RESOLUTION|>--- conflicted
+++ resolved
@@ -409,67 +409,6 @@
           return;
         }
 
-<<<<<<< HEAD
-        const sourceCollectionIndex = Number(source.droppableId);
-        const destinationCollectionIndex = Number(destination.droppableId);
-
-        if (model) {
-          // Perform UI update first
-          setEditableProperty((prev: ICollection[]) => {
-            const updated = [...prev];
-            const nodeIdx = updated[sourceCollectionIndex].nodes.findIndex(
-              (link: ILinkNode) => link.id === draggableId
-            );
-
-            if (nodeIdx === -1) return prev;
-
-            const [movedElement] = updated[sourceCollectionIndex].nodes.splice(nodeIdx, 1);
-            updated[destinationCollectionIndex].nodes.splice(destination.index, 0, movedElement);
-
-            // Persist to database with the updated state
-            const nodeRef = doc(collection(db, NODES), currentVisibleNode?.id);
-            const updatePath = property === "specializations" || property === "generalizations"
-              ? property
-              : `properties.${property}`;
-
-            updateDoc(nodeRef, {
-              [updatePath]: updated,
-              ...(property !== "specializations" && property !== "generalizations" && {
-                [`inheritance.${property}.ref`]: null
-              })
-            }).then(() => {
-              if (property !== "specializations" && property !== "generalizations") {
-                updateInheritance({
-                  nodeId: currentVisibleNode?.id,
-                  updatedProperties: [property],
-                  db,
-                });
-              }
-
-              saveNewChangeLog(db, {
-                nodeId: currentVisibleNode?.id,
-                modifiedBy: user?.uname,
-                modifiedProperty: property,
-                previousValue: prev,
-                newValue: updated,
-                modifiedAt: new Date(),
-                changeType: "sort elements",
-                changeDetails: { draggableId, source, destination },
-                fullNode: currentVisibleNode,
-                skillsFuture,
-                ...(skillsFutureApp ? { appName: skillsFutureApp } : {}),
-              });
-            }).catch(error => {
-              console.error("Error persisting drag in model mode:", error);
-            });
-
-            return updated;
-          });
-
-          setModifiedOrder(true);
-          return;
-        }
-=======
         // Extract the source and destination collection IDs
         const { droppableId: sourceCollection } = source; // The source collection
         const { droppableId: destinationCollection } = destination; // The destination collection
@@ -500,30 +439,31 @@
           // Ensure nodeData exists
 
           const previousValue = JSON.parse(JSON.stringify(propertyValue));
->>>>>>> f544eded
-
-        const previousValue = JSON.parse(JSON.stringify(propertyValue));
-        const nodeIdx = propertyValue[sourceCollectionIndex].nodes.findIndex(
-          (link: ILinkNode) => link.id === draggableId,
-        );
-
-        // If the draggable item is found in the source category
-        if (nodeIdx !== -1) {
-          const moveValue =
-            propertyValue[sourceCollectionIndex].nodes[nodeIdx];
-
-          // Remove the item from the source category
-          propertyValue[sourceCollectionIndex].nodes.splice(nodeIdx, 1);
-
-          // Move the item to the destination category
-          propertyValue[destinationCollectionIndex].nodes.splice(
-            destination.index,
-            0,
-            moveValue,
+
+          if (!propertyValue) return;
+          // Find the index of the draggable item in the source category
+
+          const nodeIdx = propertyValue[sourceCollectionIndex].nodes.findIndex(
+            (link: ILinkNode) => link.id === draggableId,
           );
-        }
+
+          // If the draggable item is found in the source category
+          if (nodeIdx !== -1) {
+            const moveValue =
+              propertyValue[sourceCollectionIndex].nodes[nodeIdx];
+
+            // Remove the item from the source category
+            propertyValue[sourceCollectionIndex].nodes.splice(nodeIdx, 1);
+
+            // Move the item to the destination category
+            propertyValue[destinationCollectionIndex].nodes.splice(
+              destination.index,
+              0,
+              moveValue,
+            );
+          }
           // Update the nodeData with the new property values
-        const nodeRef = doc(collection(db, NODES), currentVisibleNode?.id);
+          const nodeRef = doc(collection(db, NODES), currentVisibleNode?.id);
           if (
             property === "specializations" ||
             property === "generalizations"
@@ -531,44 +471,45 @@
             updateDoc(nodeRef, {
               [property]: propertyValue,
             });
-        } else {
-          updateDoc(nodeRef, {
-            [`properties.${property}`]: propertyValue,
-            [`inheritance.${property}.ref`]: null,
-          });
-          updateInheritance({
+          } else {
+            updateDoc(nodeRef, {
+              [`properties.${property}`]: propertyValue,
+              [`inheritance.${property}.ref`]: null,
+            });
+            updateInheritance({
+              nodeId: currentVisibleNode?.id,
+              updatedProperties: [property],
+              db,
+            });
+          }
+
+          saveNewChangeLog(db, {
             nodeId: currentVisibleNode?.id,
-            updatedProperties: [property],
-            db,
-          });
-        }
-
-        saveNewChangeLog(db, {
-          nodeId: currentVisibleNode?.id,
-          modifiedBy: user?.uname,
-          modifiedProperty: property,
-          previousValue,
-          newValue: propertyValue,
-          modifiedAt: new Date(),
-          changeType: "sort elements",
+            modifiedBy: user?.uname,
+            modifiedProperty: property,
+            previousValue,
+            newValue: propertyValue,
+            modifiedAt: new Date(),
+            changeType: "sort elements",
             changeDetails: {
               draggableNodeId: draggableId,
               source,
               destination,
             },
-          fullNode: currentVisibleNode,
-          skillsFuture,
-          ...(skillsFutureApp ? { appName: skillsFutureApp } : {}),
-        });
+            fullNode: currentVisibleNode,
+            skillsFuture,
+            ...(skillsFutureApp ? { appName: skillsFutureApp } : {}),
+          });
 
           // Record a log of the sorting action
-        recordLogs({
-          action: "sort elements",
-          field: property,
-          sourceCategory: source.droppableId,
-          destinationCategory: destination.droppableId,
-          nodeId: currentVisibleNode?.id,
-        });
+          recordLogs({
+            action: "sort elements",
+            field: property,
+            sourceCategory: sourceCollection,
+            destinationCategory: destinationCollection,
+            nodeId: currentVisibleNode?.id,
+          });
+        }
       } catch (error: any) {
         // Log any errors that occur during the sorting process
         console.error(error);
@@ -582,7 +523,7 @@
         });
       }
     },
-    [currentVisibleNode, db, nodes, property, model, setEditableProperty, setModifiedOrder]
+    [currentVisibleNode, db, nodes, recordLogs, property],
   );
 
   const addCollection = useCallback(
@@ -1055,7 +996,7 @@
                             border:
                               selectedCollection ===
                                 collection.collectionName &&
-                                selectedProperty === property
+                              selectedProperty === property
                                 ? "2px solid green"
                                 : "",
                           }}
@@ -1064,7 +1005,7 @@
                           {property === "specializations" && (
                             <Box>
                               {editCollection === null ||
-                                editCollection !== collection.collectionName ? (
+                              editCollection !== collection.collectionName ? (
                                 <Box
                                   sx={{
                                     display: "flex",
@@ -1084,10 +1025,10 @@
                                   }}
                                 >
                                   {selectedDiffNode &&
-                                    selectedDiffNode.changeType ===
+                                  selectedDiffNode.changeType ===
                                     "edit collection" &&
-                                    selectedDiffNode.changeDetails
-                                      .modifiedCollection ===
+                                  selectedDiffNode.changeDetails
+                                    .modifiedCollection ===
                                     collection.collectionName ? (
                                     <Box sx={{ display: "flex" }}>
                                       <Typography
@@ -1172,7 +1113,7 @@
                                   {selectedProperty === property &&
                                     !!selectedCollection &&
                                     selectedCollection ===
-                                    collection.collectionName && (
+                                      collection.collectionName && (
                                       <Box
                                         sx={{
                                           display: "flex",
@@ -1247,7 +1188,7 @@
                                         if (
                                           newEditCollection.trim() &&
                                           collection.collectionName !==
-                                          newEditCollection
+                                            newEditCollection
                                         ) {
                                           saveEditCollection(newEditCollection);
                                         }
@@ -1267,7 +1208,7 @@
                                       disabled={
                                         !newEditCollection ||
                                         collection.collectionName ===
-                                        newEditCollection
+                                          newEditCollection
                                       }
                                       sx={{ ml: "5px" }}
                                     >
@@ -1275,7 +1216,7 @@
                                         sx={{
                                           color:
                                             !newEditCollection ||
-                                              collection.collectionName ===
+                                            collection.collectionName ===
                                               newEditCollection
                                               ? "gray"
                                               : "green",
@@ -1313,16 +1254,16 @@
                                   sx={{
                                     backgroundColor: snapshot.isDraggingOver
                                       ? (theme) =>
-                                        theme.palette.mode === "light"
-                                          ? DESIGN_SYSTEM_COLORS.gray250
-                                          : DESIGN_SYSTEM_COLORS.notebookG400
+                                          theme.palette.mode === "light"
+                                            ? DESIGN_SYSTEM_COLORS.gray250
+                                            : DESIGN_SYSTEM_COLORS.notebookG400
                                       : "",
                                     borderRadius: "18px",
                                     userSelect: "none",
                                   }}
                                 >
                                   {propertyValue[collectionIndex].nodes.length >
-                                    0 ? (
+                                  0 ? (
                                     propertyValue[collectionIndex].nodes.map(
                                       (link: ILinkNode, index: number) => {
                                         if (isLoadMoreNode(link)) {
@@ -1351,10 +1292,10 @@
                                             ?.ref;
                                         const enhancedLink = inheritanceRef
                                           ? {
-                                            ...link,
-                                            inheritedFrom:
-                                              nodes[inheritanceRef]?.title,
-                                          }
+                                              ...link,
+                                              inheritedFrom:
+                                                nodes[inheritanceRef]?.title,
+                                            }
                                           : link;
 
                                         return (
@@ -1640,13 +1581,8 @@
                             selectedProperty === property &&
                             !!selectedProperty &&
                             selectedCollection ===
-<<<<<<< HEAD
-                            collection.collectionName && (
-                              <SelectModelModal
-=======
                               collection.collectionName && (
                               <SelectModel
->>>>>>> f544eded
                                 onSave={onSave}
                                 currentVisibleNode={currentVisibleNode}
                                 nodes={nodes}
