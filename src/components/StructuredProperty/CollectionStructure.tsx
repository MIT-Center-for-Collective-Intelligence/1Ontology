import { DISPLAY } from "@components/lib/CONSTANTS";
import { DESIGN_SYSTEM_COLORS } from "@components/lib/theme/colors";
import {
  capitalizeFirstLetter,
  getTitle,
} from "@components/lib/utils/string.utils";
import CloseIcon from "@mui/icons-material/Close";
import DeleteIcon from "@mui/icons-material/Delete";
import EditIcon from "@mui/icons-material/Edit";
import { ICollection, ILinkNode, INode } from "@components/types/INode";
import DoneIcon from "@mui/icons-material/Done";
import {
  Box,
  Paper,
  Typography,
  Tooltip,
  IconButton,
  TextField,
  List,
  Button,
  useTheme,
} from "@mui/material";
import { property } from "lodash";
import theme from "quill/core/theme";
import React, { useCallback, useState } from "react";
import AddIcon from "@mui/icons-material/Add";

import NewCollection from "../Collection/NewCollection";
import LinkNode from "../LinkNode/LinkNode";
import { useAuth } from "../context/AuthContext";
import {
  recordLogs,
  saveNewChangeLog,
  updateInheritance,
} from "@components/lib/utils/helpers";
import {
  collection,
  doc,
  getDoc,
  getFirestore,
  updateDoc,
} from "firebase/firestore";
import { NODES } from "@components/lib/firestoreClient/collections";
import {
  DragDropContext,
  Draggable,
  Droppable,
  DropResult,
} from "@hello-pangea/dnd";
import { LoadingButton } from "@mui/lab";
import SelectModel from "../Models/SelectModel";

interface LoadMoreNode extends ILinkNode {
  id: string;
  isLoadMore: boolean;
  displayText: string;
  parentCollection: string;
}

const CollectionStructure = ({
  model,
  locked,
  selectedDiffNode,
  currentImprovement,
  property,
  propertyValue,
  getCategoryStyle,
  navigateToNode,
  setSnackbarMessage,
  currentVisibleNode,
  setCurrentVisibleNode,
  nodes,
  unlinkVisible,
  editStructuredProperty,
  confirmIt,
  logChange,
  cloneNode,
  openAddCollection,
  setOpenAddCollection,
  clonedNodesQueue,
  setEditableProperty,
  unlinkElement,
  addACloneNodeQueue,
  selectedProperty,
  setModifiedOrder,
  glowIds,
  scrollToElement,
  selectedCollection,
  handleCloseAddLinksModel,
  onSave,
  isSaving,
  addedElements,
  removedElements,
  setSearchValue,
  searchValue,
  searchResultsForSelection,
  checkedItems,
  setCheckedItems,
  setCheckedItemsCopy,
  checkedItemsCopy,
  handleCloning,
  selectFromTree,
  expandedNodes,
  setExpandedNodes,
  handleToggle,
  getPath,
  handleSaveLinkChanges,
  checkDuplicateTitle,
  cloning,
  setClonedNodesQueue,
  newOnes,
  setNewOnes,
  loadingIds,
  setLoadingIds,
  saveNewSpecialization,
  editableProperty,
  onGetPropertyValue,
  setRemovedElements,
  setAddedElements,
  skillsFuture,
  partsInheritance,
  enableEdit,
  handleLoadMore,
  loadingStates = new Set(),
  skillsFutureApp,
  unlinkNodeRelation,
  linkNodeRelation,
}: {
  model?: boolean;
  locked: boolean;
  selectedDiffNode: any;
  currentImprovement: any;
  property: string;
  propertyValue: any;
  getCategoryStyle: any;
  navigateToNode: any;
  setSnackbarMessage: any;
  currentVisibleNode: any;
  setCurrentVisibleNode: any;
  nodes: { [inodeId: string]: INode };
  unlinkVisible: any;
  editStructuredProperty: any;
  confirmIt: any;
  logChange: any;
  cloneNode?: any;
  openAddCollection: any;
  setOpenAddCollection: any;
  clonedNodesQueue: any;
  setEditableProperty: any;
  unlinkElement: any;
  addACloneNodeQueue: any;
  selectedProperty: string;
  setModifiedOrder: any;
  glowIds: Set<string>;
  scrollToElement: (elementId: string) => void;
  selectedCollection: string;
  handleCloseAddLinksModel: any;
  onSave: any;
  isSaving: any;
  addedElements: any;
  removedElements: any;
  setSearchValue: any;
  searchValue: any;
  searchResultsForSelection: any;
  checkedItems: any;
  setCheckedItems: any;
  setCheckedItemsCopy: any;
  checkedItemsCopy: any;
  handleCloning: any;
  user: any;
  selectFromTree: any;
  expandedNodes: any;
  setExpandedNodes: any;
  handleToggle: any;
  getPath: any;
  handleSaveLinkChanges: any;
  checkDuplicateTitle: any;
  cloning: any;
  setClonedNodesQueue: any;
  newOnes: any;
  setNewOnes: any;
  loadingIds: any;
  setLoadingIds: any;
  saveNewSpecialization: any;
  editableProperty: any;
  onGetPropertyValue: any;
  setRemovedElements: any;
  setAddedElements: any;
  skillsFuture: boolean;
  partsInheritance: {
    [nodeId: string]: { inheritedFrom: string; partInheritance: string };
  };
  enableEdit: boolean;
  handleLoadMore?: (loadMoreNodeId: string, collectionName: string) => void;
  loadingStates?: Set<string>;
  skillsFutureApp: string;
  unlinkNodeRelation: any;
  linkNodeRelation: any;
}) => {
  const db = getFirestore();
  const [{ user }] = useAuth();

  const [editCollection, setEditCollection] = useState<string | null>(null);
  const [newEditCollection, setNewEditCollection] = useState("");

  const theme = useTheme();
  const BUTTON_COLOR = theme.palette.mode === "dark" ? "#373739" : "#dde2ea";

  const isLoadMoreNode = (node: ILinkNode): node is LoadMoreNode => {
    return "isLoadMore" in node && (node as LoadMoreNode).isLoadMore === true;
  };

  const LoadMoreButton = ({
    loadMoreNode,
    isLoading,
    onLoadMore,
  }: {
    loadMoreNode: LoadMoreNode;
    isLoading: boolean;
    onLoadMore: () => void;
  }) => {
    return (
      <Tooltip
        title={loadMoreNode.displayText}
        arrow
        placement="top"
        PopperProps={{
          sx: {
            "& .MuiTooltip-tooltip": {
              backgroundColor: (theme) =>
                theme.palette.mode === "dark" ? "#424242" : "#616161",
              color: "#fff",
              fontSize: "0.875rem",
              fontWeight: 500,
              borderRadius: "8px",
              padding: "8px 12px",
              boxShadow: "0 4px 14px rgba(0,0,0,0.15)",
            },
            "& .MuiTooltip-arrow": {
              color: (theme) =>
                theme.palette.mode === "dark" ? "#424242" : "#616161",
            },
          },
        }}
      >
        <Box
          onClick={() => !isLoading && onLoadMore()}
          sx={{
            cursor: isLoading ? "default" : "pointer",
            transition: "all 0.2s ease-in-out",
            padding: "8px 16px",
            display: "flex",
            alignItems: "flex-start",
            borderRadius: "18px",
            "&:hover": {
              backgroundColor: isLoading
                ? "transparent"
                : "rgba(255, 165, 0, 0.12)",
            },
            "&:active": {
              backgroundColor: isLoading
                ? "transparent"
                : "rgba(255, 165, 0, 0.15)",
            },
          }}
        >
          <Box
            sx={{
              display: "flex",
              alignItems: "center",
              color: isLoading
                ? "rgba(255, 165, 0, 0.5)"
                : "rgba(255, 165, 0, 0.8)",
              fontSize: "18px",
              fontWeight: "bold",
              transition: "all 0.2s ease-in-out",
              "&:hover": {
                color: isLoading ? "rgba(255, 165, 0, 0.5)" : "#ff8c00",
                transform: isLoading ? "none" : "scale(1.02)",
              },
            }}
          >
            {isLoading ? (
              <Box
                sx={{
                  width: "16px",
                  height: "16px",
                  border: "2px solid rgba(255, 165, 0, 0.3)",
                  borderTop: "2px solid rgba(255, 165, 0, 0.8)",
                  borderRadius: "50%",
                  animation: "spin 1s linear infinite",
                  marginRight: "8px",
                  "@keyframes spin": {
                    "0%": { transform: "rotate(0deg)" },
                    "100%": { transform: "rotate(360deg)" },
                  },
                }}
              />
            ) : (
              <>•••</>
            )}
          </Box>
        </Box>
      </Tooltip>
    );
  };

  const handleCollectionSorting = useCallback(
    (e: any) => {
      try {
        const sourceIndex = e.source.index;
        const destinationIndex = e.destination.index;

        if (sourceIndex === undefined || destinationIndex === undefined) {
          throw new Error("Invalid source or destination index");
        }

        if (model) {
          setEditableProperty((prev: ICollection[]) => {
            const newArray = [...prev];
            const [movedElement] = newArray.splice(sourceIndex, 1);
            newArray.splice(destinationIndex, 0, movedElement);
            return newArray;
          });
          setModifiedOrder(true);
          return;
        }
        const nodeData = { ...currentVisibleNode } as INode;
        let propertyValue: ICollection[] | null = null;

        if (
          property !== "specializations" &&
          property !== "generalizations" &&
          nodeData.inheritance &&
          nodeData.inheritance[property]?.ref
        ) {
          const nodeId = nodeData.inheritance[property].ref;
          const inheritedNode = nodes[nodeId as string];

          nodeData.properties[property] = JSON.parse(
            JSON.stringify(inheritedNode.properties[property]),
          );
        }

        if (property === "specializations" || property === "generalizations") {
          propertyValue = [...(nodeData[property] || [])];
        } else if (Array.isArray(nodeData.properties[property])) {
          propertyValue = [...(nodeData.properties[property] || [])];
        }

        if (propertyValue) {
          const newArray = [...propertyValue];
          const [movedElement] = newArray.splice(sourceIndex, 1);
          newArray.splice(destinationIndex, 0, movedElement);
          const nodeRef = doc(collection(db, NODES), currentVisibleNode?.id);

          if (
            property === "specializations" ||
            property === "generalizations"
          ) {
            updateDoc(nodeRef, {
              [property]: newArray,
            });
          } else {
            if (nodeData.inheritance) {
              nodeData.inheritance[property].ref = null;
            }
            updateDoc(nodeRef, {
              [`properties.${property}`]: newArray,
              [`inheritance.${property}.ref`]: null,
            });

            updateInheritance({
              nodeId: currentVisibleNode?.id,
              updatedProperties: [property],
              db,
            });
          }
        }
      } catch (error: any) {
        console.error(error);
        recordLogs({
          type: "error",
          error: JSON.stringify({
            name: error.name,
            message: error.message,
            stack: error.stack,
          }),
          nodeId: currentVisibleNode?.id,
        });
      }
    },
    [property, currentVisibleNode],
  );

  const handleSorting = useCallback(
    async (
      result: DropResult,
      property: string,
      propertyValue: ICollection[],
    ) => {
      try {
        // Destructure properties from the result object
        const { source, destination, draggableId, type } = result;

        // If there is no destination, no sorting needed

        if (!destination || !user?.uname) {
          return;
        }

        // Extract the source and destination collection IDs
        const { droppableId: sourceCollection } = source; // The source collection
        const { droppableId: destinationCollection } = destination; // The destination collection
        const sourceCollectionIndex = Number(sourceCollection);
        const destinationCollectionIndex = Number(destinationCollection);

        setEditableProperty((prev: ICollection[]) => {
          if (prev.length > 0) {
            const nodeIdx = prev[sourceCollectionIndex].nodes.findIndex(
              (link: ILinkNode) => link.id === draggableId,
            );
            const moveValue = prev[sourceCollectionIndex].nodes[nodeIdx];

            // Remove the item from the source category
            prev[sourceCollectionIndex].nodes.splice(nodeIdx, 1);

            // Move the item to the destination category
            prev[destinationCollectionIndex].nodes.splice(
              destination.index,
              0,
              moveValue,
            );
          }

          return prev;
        });
        setModifiedOrder(true);

        // Ensure defined source and destination categories
        if (sourceCollection && destinationCollection && propertyValue) {
          // Ensure nodeData exists

          const previousValue = JSON.parse(JSON.stringify(propertyValue));

          if (!propertyValue) return;
          // Find the index of the draggable item in the source category

          const nodeIdx = propertyValue[sourceCollectionIndex].nodes.findIndex(
            (link: ILinkNode) => link.id === draggableId,
          );

          // If the draggable item is found in the source category
          if (nodeIdx !== -1) {
            const moveValue =
              propertyValue[sourceCollectionIndex].nodes[nodeIdx];

            // Remove the item from the source category
            propertyValue[sourceCollectionIndex].nodes.splice(nodeIdx, 1);

            // Move the item to the destination category
            propertyValue[destinationCollectionIndex].nodes.splice(
              destination.index,
              0,
              moveValue,
            );
          }
          // Update the nodeData with the new property values
          const nodeRef = doc(collection(db, NODES), currentVisibleNode?.id);
          if (
            property === "specializations" ||
            property === "generalizations"
          ) {
            updateDoc(nodeRef, {
              [property]: propertyValue,
            });
          } else {
            updateDoc(nodeRef, {
              [`properties.${property}`]: propertyValue,
              [`inheritance.${property}.ref`]: null,
            });
            updateInheritance({
              nodeId: currentVisibleNode?.id,
              updatedProperties: [property],
              db,
            });
          }

          saveNewChangeLog(db, {
            nodeId: currentVisibleNode?.id,
            modifiedBy: user?.uname,
            modifiedProperty: property,
            previousValue,
            newValue: propertyValue,
            modifiedAt: new Date(),
            changeType: "sort elements",
            changeDetails: {
              draggableNodeId: draggableId,
              source,
              destination,
            },
            fullNode: currentVisibleNode,
            skillsFuture,
            ...(skillsFutureApp ? { appName: skillsFutureApp } : {}),
          });

          // Record a log of the sorting action
          recordLogs({
            action: "sort elements",
            field: property,
            sourceCategory: sourceCollection,
            destinationCategory: destinationCollection,
            nodeId: currentVisibleNode?.id,
          });
        }
      } catch (error: any) {
        // Log any errors that occur during the sorting process
        console.error(error);
        recordLogs({
          type: "error",
          error: JSON.stringify({
            name: error.name,
            message: error.message,
            stack: error.stack,
          }),
        });
      }
    },
    [currentVisibleNode, db, nodes, recordLogs, property],
  );

  const addCollection = useCallback(
    async (newCollection: string) => {
      try {
        if (
          newCollection.toLowerCase() === "main" ||
          newCollection.toLowerCase() === "default"
        ) {
          return;
        }
        setOpenAddCollection(false);
        if (!newCollection || !user?.uname) return;

        const nodeDoc = await getDoc(
          doc(collection(db, NODES), currentVisibleNode?.id),
        );
        if (!nodeDoc.exists()) return;

        const nodeData = nodeDoc.data();
        const isSpecialization =
          property === "specializations" || property === "generalizations";

        const propertyPath = isSpecialization
          ? property
          : `properties.${property}`;

        const existIndex = nodeData[propertyPath].findIndex(
          (c: ICollection) => c.collectionName === newCollection,
        );
        // Check if the collection already exists
        if (existIndex !== -1) {
          confirmIt(
            `This category already exists under the property ${property}`,
            "Ok",
            "",
          );
          return;
        }

        // Create a deep copy of the previous value for logs
        let previousValue = JSON.parse(
          JSON.stringify(
            isSpecialization
              ? nodeData[propertyPath] || {}
              : nodeData.properties[property] || {},
          ),
        );

        // Add new collection
        if (isSpecialization) {
          nodeData[propertyPath].unshift({
            collectionName: newCollection,
            nodes: [],
          });
        } else {
          nodeData.properties[property].unshift({
            collectionName: newCollection,
            nodes: [],
          });
        }

        // Log the new collection addition
        logChange("add collection", null, newCollection, nodeDoc, property);

        // Update inheritance if necessary
        if (!isSpecialization) {
          updateInheritance({
            nodeId: nodeDoc.id,
            updatedProperties: [property],
            db,
          });
        }

        // Update the node document with the new collection
        const updateData = {
          [propertyPath]: isSpecialization
            ? nodeData[propertyPath]
            : nodeData.properties[property],
        };
        await updateDoc(nodeDoc.ref, updateData);

        // Save the change log
        saveNewChangeLog(db, {
          nodeId: currentVisibleNode?.id,
          modifiedBy: user?.uname,
          modifiedProperty: property,
          previousValue,
          newValue: nodeData[propertyPath] || nodeData.properties[property],
          modifiedAt: new Date(),
          changeType: "add collection",
          fullNode: currentVisibleNode,
          changeDetails: {
            addedCollection: newCollection || "",
          },
          skillsFuture,
          ...(skillsFutureApp ? { appName: skillsFutureApp } : {}),
        });
      } catch (error: any) {
        console.error(error);
        recordLogs({
          type: "error",
          error: JSON.stringify({
            name: error.name,
            message: error.message,
            stack: error.stack,
          }),
          at: "addCollection",
        });
      }
    },
    [user?.uname, db, currentVisibleNode?.id, property],
  );
  const saveNewAndSwapIt = (newPartTitle: string, partId: string) => {
    try {
      if (model && addACloneNodeQueue) {
        const newId = addACloneNodeQueue(partId, newPartTitle);
        replaceWith(newId, partId);
        return;
      }
      if (property === "parts" && cloneNode) {
        const nodeId = partId;
        const newId = doc(collection(db, NODES)).id;
        const clonedNode = cloneNode(nodeId, newPartTitle, newId, property);

        replaceWith(newId, partId);
      }
    } catch (error) {
      console.error(error);
    }
  };
  const replaceWith = useCallback(
    async (partId: string, id: string) => {
      try {
        scrollToElement(partId);
        if (model) {
          setEditableProperty((prev: ICollection[]) => {
            const _prev = [...prev];
            const elementIdx = _prev[0].nodes.findIndex((n) => n.id === id);
            const existIdx = _prev[0].nodes.findIndex((n) => n.id === partId);
            if (existIdx === -1) {
              _prev[0].nodes[elementIdx].id = partId;
            }
            return _prev;
          });
          return;
        }

        if (property === "parts" && currentVisibleNode?.id) {
          const elementIdx = propertyValue[0].nodes.findIndex(
            (n: { id: string }) => n.id === id,
          );
          const existIdx = propertyValue[0].nodes.findIndex(
            (n: { id: string }) => n.id === partId,
          );
          if (existIdx === -1) {
            propertyValue[0].nodes[elementIdx].id = partId;
            const nodeRef = doc(collection(db, NODES), currentVisibleNode?.id);

            updateDoc(nodeRef, {
              "properties.parts": propertyValue,
            });
            if (currentVisibleNode.inheritance.parts.ref) {
              updateInheritance({
                nodeId: currentVisibleNode?.id,
                updatedProperties: ["parts"],
                db,
              });
            }
          }
        }
      } catch (error) {
        console.error(error);
      }
    },
    [currentVisibleNode?.id, db, property, propertyValue, model],
  );
  const saveEditCollection = useCallback(
    async (newCollection: string) => {
      try {
        if (!newCollection || !user?.uname || newCollection === editCollection)
          return;

        const nodeDoc = await getDoc(
          doc(collection(db, NODES), currentVisibleNode?.id),
        );
        if (!nodeDoc.exists()) return;

        const nodeData = nodeDoc.data();
        const isSpecialization =
          property === "specializations" || property === "generalizations";

        const propertyPath = isSpecialization
          ? property
          : `properties.${property}`;

        // Create a deep copy of the previous value for logs
        let previousValue = JSON.parse(
          JSON.stringify(
            isSpecialization
              ? nodeData[propertyPath]
              : nodeData.properties[property] || {},
          ),
        );

        // Find the collection to be edited
        if (isSpecialization) {
          const collection = nodeData[propertyPath].find(
            (c: ICollection) => c.collectionName === editCollection,
          );
          if (collection) {
            collection.collectionName = newCollection;
          }
        } else {
          const collection = nodeData.properties[property].find(
            (c: ICollection) => c.collectionName === editCollection,
          );
          if (collection) {
            collection.collectionName = newCollection;
          }
        }

        // Log the edited category
        logChange(
          "Edited a category",
          editCollection,
          newCollection,
          nodeDoc,
          property,
        );

        // Update inheritance if necessary
        if (!isSpecialization) {
          updateInheritance({
            nodeId: nodeDoc.id,
            updatedProperties: [property],
            db,
          });
        }

        // Update the node document with the edited collection
        const updateData = {
          [propertyPath]: isSpecialization
            ? nodeData[propertyPath]
            : nodeData.properties[property],
        };

        setEditableProperty((prev: ICollection[]) => {
          const _prev = [...prev];
          const collection = _prev.find(
            (c: ICollection) => c.collectionName === editCollection,
          );
          if (collection) {
            collection.collectionName = newCollection;
          }
          return _prev;
        });
        await updateDoc(nodeDoc.ref, updateData);

        // Save the change log
        saveNewChangeLog(db, {
          nodeId: currentVisibleNode?.id,
          modifiedBy: user?.uname,
          modifiedProperty: property,
          previousValue,
          newValue: nodeData[propertyPath] || nodeData.properties[property],
          modifiedAt: new Date(),
          changeType: "edit collection",
          fullNode: currentVisibleNode,
          changeDetails: {
            modifiedCollection: editCollection || "",
            newValue: newCollection,
          },
          skillsFuture,
          ...(skillsFutureApp ? { appName: skillsFutureApp } : {}),
        });
      } catch (error: any) {
        console.error(error);
        recordLogs({
          type: "error",
          error: JSON.stringify({
            name: error.name,
            message: error.message,
            stack: error.stack,
          }),
          at: "saveEditCollection",
        });
      }
      setEditCollection(null);
    },
    [property, editCollection, user?.uname],
  );
  const deleteCollection = useCallback(
    async (property: string, collectionIdx: number, collectionName: string) => {
      if (
        user?.uname &&
        (await confirmIt(
          `Are you sure you want to delete the collection ${collectionName}?`,
          "Delete Collection",
          "Keep Collection",
        ))
      ) {
        try {
          const nodeDoc = await getDoc(
            doc(collection(db, NODES), currentVisibleNode?.id),
          );
          if (nodeDoc.exists()) {
            let previousValue = null;
            const nodeData = nodeDoc.data();
            const isSpecialization =
              property === "specializations" || property === "generalizations";

            const propertyPath = isSpecialization
              ? property
              : `properties.${property}`;

            // Handle collection deletion for both 'specializations' and other properties
            previousValue = JSON.parse(
              JSON.stringify(
                isSpecialization
                  ? nodeData[propertyPath]
                  : nodeData.properties[property],
              ),
            );

            // Merge the category into "main" and delete the category
            if (isSpecialization) {
              let mainCollectionIdx = nodeData[propertyPath].findIndex(
                (c: { collectionName: string }) => c.collectionName === "main",
              );

              if (mainCollectionIdx === -1) {
                nodeData[propertyPath].push({
                  collectionName: "main",
                  nodes: [],
                });
                mainCollectionIdx = nodeData[propertyPath].length - 1;
              }

              nodeData[propertyPath][mainCollectionIdx].nodes = [
                ...(nodeData[propertyPath][mainCollectionIdx].nodes || []),
                ...nodeData[propertyPath][collectionIdx].nodes,
              ];
              nodeData[propertyPath].splice(collectionIdx, 1);
            } else {
              let mainCollectionIdx = nodeData.properties[property].findIndex(
                (c: { collectionName: string }) => c.collectionName === "main",
              );
              if (mainCollectionIdx === -1) {
                nodeData.properties[property].push({
                  collectionName: "main",
                  nodes: [],
                });
                mainCollectionIdx = nodeData.properties[property].length - 1;
              }
              nodeData.properties[property][mainCollectionIdx] = [
                ...(nodeData.properties[property][mainCollectionIdx].nodes ||
                  []),
                ...nodeData.properties[property][collectionIdx].nodes,
              ];
              nodeData.properties[property].splice(collectionIdx, 1);
            }

            // Prepare the updated document data
            const updateData = {
              [propertyPath]: isSpecialization
                ? nodeData[propertyPath]
                : nodeData.properties[property],
            };

            // Update the node document
            await updateDoc(nodeDoc.ref, updateData);

            recordLogs({
              action: "Deleted a collection",
              category: collectionIdx,
              node: nodeDoc.id,
            });

            // Log the changes
            saveNewChangeLog(db, {
              nodeId: currentVisibleNode?.id,
              modifiedBy: user?.uname,
              modifiedProperty: property,
              previousValue,
              newValue: isSpecialization
                ? nodeData[propertyPath]
                : nodeData.properties[property],
              modifiedAt: new Date(),
              changeType: "delete collection",
              fullNode: currentVisibleNode,
              changeDetails: {
                deletedCollection: collectionName || "",
              },
              skillsFuture,
              ...(skillsFutureApp ? { appName: skillsFutureApp } : {}),
            });
          }
        } catch (error: any) {
          console.error("error", error);
          recordLogs({
            type: "error",
            error: JSON.stringify({
              name: error.name,
              message: error.message,
              stack: error.stack,
            }),
            at: "deleteCollection",
          });
        }
      }
    },
    [confirmIt, currentVisibleNode, db, user?.uname],
  );
  const handleEditCollection = (collectionName: string) => {
    setEditCollection(collectionName);
    setNewEditCollection(collectionName);
  };

  return (
    <Box
      sx={{
        p: "15px",
        pt: 0,
      }}
    >
      {openAddCollection && (
        <NewCollection
          onAdd={addCollection}
          onCancel={() => {
            setOpenAddCollection(false);
          }}
        />
      )}

      <DragDropContext
        onDragEnd={(e) => {
          if (locked || !!selectedDiffNode || !!currentImprovement) return;
          if (e.type === "CATEGORY") {
            handleCollectionSorting(e);
          } else {
            handleSorting(e, property, propertyValue);
          }
        }}
      >
        {/* Droppable for categories */}
        <Droppable droppableId="categories" type="CATEGORY">
          {(provided) => (
            <Box ref={provided.innerRef} {...provided.droppableProps}>
              {Array.isArray(propertyValue || []) &&
                (propertyValue || []).map(
                  (collection: ICollection, collectionIndex: number) => {
                    return (
                      <Draggable
                        key={collection.collectionName + collectionIndex}
                        draggableId={`${collectionIndex}`}
                        index={collectionIndex}
                        isDragDisabled={
                          property !== "specializations" || !enableEdit
                        }
                      >
                        {(provided) => (
                          <Paper
                            ref={provided.innerRef}
                            {...provided.draggableProps}
                            {...provided.dragHandleProps}
                            id={`${collectionIndex}`}
                            sx={{
                              mt: "15px",
                              borderRadius: "20px",
                              border:
                                selectedCollection ===
                                  collection.collectionName &&
                                selectedProperty === property
                                  ? "2px solid green"
                                  : "",
                            }}
                            elevation={property !== "specializations" ? 0 : 3}
                          >
                            {property === "specializations" && (
                              <Box>
                                {editCollection === null ||
                                editCollection !== collection.collectionName ? (
                                  <Box
                                    sx={{
                                      display: "flex",
                                      alignItems: "center",
                                      background: (theme: any) =>
                                        theme.palette.mode === "dark"
                                          ? "#242425"
                                          : "#d0d5dd",
                                      borderTopLeftRadius: "21px",
                                      borderTopRightRadius: "21px",
                                      m: 0,
                                      p: 2,
                                      gap: "10px",
                                      backgroundColor: getCategoryStyle(
                                        collection.collectionName,
                                      ),
                                    }}
                                  >
                                    {selectedDiffNode &&
                                    selectedDiffNode.changeType ===
                                      "edit collection" &&
                                    selectedDiffNode.changeDetails
                                      .modifiedCollection ===
                                      collection.collectionName ? (
                                      <Box sx={{ display: "flex" }}>
                                        <Typography
                                          sx={{
                                            fontWeight: "bold",
                                            mr: "13px",
                                            color: "red",
                                            textDecoration: "line-through",
                                          }}
                                        >
                                          {capitalizeFirstLetter(
                                            collection.collectionName,
                                          )}
                                        </Typography>
                                        <Typography
                                          sx={{
                                            fontWeight: "bold",
                                            mr: "13px",
                                            color: "green",
                                          }}
                                        >
                                          {capitalizeFirstLetter(
                                            selectedDiffNode.changeDetails
                                              .newValue,
                                          )}
                                        </Typography>
                                      </Box>
                                    ) : collection.collectionName !== "main" ? (
                                      <Typography
                                        sx={{
                                          fontWeight: "bold",
                                          mr: "13px",
                                        }}
                                      >
                                        {capitalizeFirstLetter(
                                          collection.collectionName,
                                        )}
                                      </Typography>
                                    ) : (
                                      <></>
                                    )}
                                    {!selectedDiffNode &&
                                      collection.collectionName !== "main" &&
                                      !currentImprovement &&
                                      !model && (
                                        <Box
                                          sx={{
                                            display: !enableEdit
                                              ? "none"
                                              : "flex",
                                            ml: "auto",
                                            gap: "5px",
                                          }}
                                        >
                                          <Tooltip title="Edit collection title">
                                            <IconButton
                                              onClick={() => {
                                                handleEditCollection(
                                                  collection.collectionName,
                                                );
                                              }}
                                            >
                                              <EditIcon />
                                            </IconButton>
                                          </Tooltip>

                                          <Tooltip title="Delete collection">
                                            <IconButton
                                              onClick={() =>
                                                deleteCollection(
                                                  property,
                                                  collectionIndex,
                                                  collection.collectionName,
                                                )
                                              }
                                            >
                                              <DeleteIcon />
                                            </IconButton>
                                          </Tooltip>
                                        </Box>
                                      )}{" "}
                                    {selectedProperty === property &&
                                      !!selectedCollection &&
                                      selectedCollection ===
                                        collection.collectionName && (
                                        <Box
                                          sx={{
                                            display: "flex",
                                            pt: 0,
                                            ml: "auto",
                                            gap: "14px",
                                          }}
                                        >
                                          <Tooltip title={"Close Editing"}>
                                            <IconButton
                                              onClick={handleCloseAddLinksModel}
                                              sx={{
                                                borderRadius: "25px",
                                                backgroundColor: "red",
                                              }}
                                            >
                                              <CloseIcon
                                                sx={{ color: "white" }}
                                              />
                                            </IconButton>
                                          </Tooltip>
                                          {/*<LoadingButton
                                          size="small"
                                          onClick={onSave}
                                          loading={isSaving}
                                          color="success"
                                          variant="contained"
                                          sx={{
                                            borderRadius: "25px",
                                            color: "white",
                                          }}
                                          disabled={
                                            addedElements.size === 0 &&
                                            removedElements.size === 0
                                          }
                                        >
                                          Save
                                        </LoadingButton> */}
                                        </Box>
                                      )}
                                  </Box>
                                ) : editCollection ===
                                  collection.collectionName ? (
                                  <Box
                                    sx={{
                                      display: "flex",
                                      alignItems: "center",
                                      background: (theme: any) =>
                                        theme.palette.mode === "dark"
                                          ? "#242425"
                                          : "#d0d5dd",
                                      borderTopLeftRadius: "21px",
                                      borderTopRightRadius: "21px",
                                      m: 0,
                                      p: 2,
                                      gap: "10px",
                                      backgroundColor: getCategoryStyle(
                                        collection.collectionName,
                                      ),
                                    }}
                                  >
                                    <TextField
                                      sx={{ p: 0 }}
                                      fullWidth
                                      placeholder="Edit collection..."
                                      onChange={(e) =>
                                        setNewEditCollection(e.target.value)
                                      }
                                      autoFocus
                                      onKeyDown={(e) => {
                                        if (e.key === "Enter") {
                                          if (
                                            newEditCollection.trim() &&
                                            collection.collectionName !==
                                              newEditCollection
                                          ) {
                                            saveEditCollection(
                                              newEditCollection,
                                            );
                                          }
                                        }
                                        if (e.key === "Escape") {
                                          setEditCollection(null);
                                          setNewEditCollection("");
                                        }
                                      }}
                                      value={newEditCollection}
                                    />
                                    <Tooltip title="Save">
                                      <IconButton
                                        onClick={() => {
                                          saveEditCollection(newEditCollection);
                                        }}
                                        disabled={
                                          !newEditCollection ||
                                          collection.collectionName ===
                                            newEditCollection
                                        }
                                        sx={{ ml: "5px" }}
                                      >
                                        <DoneIcon
                                          sx={{
                                            color:
                                              !newEditCollection ||
                                              collection.collectionName ===
                                                newEditCollection
                                                ? "gray"
                                                : "green",
                                          }}
                                        />
                                      </IconButton>
                                    </Tooltip>
                                    <Tooltip title="Cancel">
                                      <IconButton
                                        onClick={() => {
                                          setEditCollection(null);
                                          setNewEditCollection("");
                                        }}
                                        sx={{ ml: "5px" }}
                                      >
                                        <CloseIcon sx={{ color: "red" }} />
                                      </IconButton>
                                    </Tooltip>
                                  </Box>
                                ) : (
                                  <></>
                                )}
                              </Box>
                            )}

                            <List sx={{ p: 1 }}>
                              <Droppable
                                droppableId={`${collectionIndex}`}
                                type="LINK"
                              >
                                {(provided, snapshot) => (
                                  <Box
                                    {...provided.droppableProps}
                                    ref={provided.innerRef}
                                    sx={{
                                      backgroundColor: snapshot.isDraggingOver
                                        ? (theme) =>
                                            theme.palette.mode === "light"
                                              ? DESIGN_SYSTEM_COLORS.gray250
                                              : DESIGN_SYSTEM_COLORS.notebookG400
                                        : "",
                                      borderRadius: "18px",
                                      userSelect: "none",
                                    }}
                                  >
                                    {propertyValue[collectionIndex].nodes
                                      .length > 0 ? (
                                      propertyValue[collectionIndex].nodes.map(
                                        (link: ILinkNode, index: number) => {
                                          if (isLoadMoreNode(link)) {
                                            const isLoading =
                                              loadingStates?.has(link.id);
                                            return (
                                              <LoadMoreButton
                                                key={link.id}
                                                loadMoreNode={link}
                                                isLoading={isLoading}
                                                onLoadMore={() =>
                                                  handleLoadMore?.(
                                                    link.id,
                                                    link.parentCollection,
                                                  )
                                                }
                                              />
                                            );
                                          }

                                          // Add inheritance data if this is a parts property with intact inheritance
                                          const inheritanceRef =
                                            property === "parts" &&
                                            currentVisibleNode.inheritance
                                              ?.parts?.ref;
                                          const enhancedLink = inheritanceRef
                                            ? {
                                                ...link,
                                                inheritedFrom:
                                                  nodes[inheritanceRef]?.title,
                                              }
                                            : link;

                                          return (
                                            <Draggable
                                              key={
                                                link.randomId ||
                                                `${link.id}-${index}`
                                              }
                                              draggableId={link.id}
                                              index={index}
                                              isDragDisabled={!enableEdit}
                                            >
                                              {(provided) => (
                                                <LinkNode
                                                  provided={provided}
                                                  navigateToNode={
                                                    navigateToNode
                                                  }
                                                  setSnackbarMessage={
                                                    setSnackbarMessage
                                                  }
                                                  currentVisibleNode={
                                                    currentVisibleNode
                                                  }
                                                  setCurrentVisibleNode={
                                                    setCurrentVisibleNode
                                                  }
                                                  sx={{ pl: 1 }}
                                                  link={enhancedLink}
                                                  property={property}
                                                  title={getTitle(
                                                    nodes,
                                                    link.id,
                                                  )}
                                                  nodes={nodes}
                                                  linkIndex={index}
                                                  /* unlinkVisible={unlinkVisible(
                                                  link.id,
                                                )} */
                                                  linkLocked={false}
                                                  locked={
                                                    locked ||
                                                    !!currentImprovement
                                                  }
                                                  user={user}
                                                  collectionIndex={
                                                    collectionIndex
                                                  }
                                                  collectionName={
                                                    propertyValue[
                                                      collectionIndex
                                                    ].collectionName
                                                  }
                                                  selectedDiffNode={
                                                    selectedDiffNode
                                                  }
                                                  replaceWith={replaceWith}
                                                  saveNewAndSwapIt={
                                                    saveNewAndSwapIt
                                                  }
                                                  clonedNodesQueue={
                                                    clonedNodesQueue
                                                  }
                                                  unlinkElement={unlinkElement}
                                                  selectedProperty={
                                                    selectedProperty
                                                  }
                                                  glowIds={glowIds}
                                                  skillsFuture={skillsFuture}
                                                  currentImprovement={
                                                    currentImprovement
                                                  }
                                                  partsInheritance={
                                                    partsInheritance
                                                  }
                                                  loadingIds={loadingIds}
                                                  saveNewSpecialization={
                                                    saveNewSpecialization
                                                  }
                                                  enableEdit={enableEdit}
                                                  setClonedNodesQueue={
                                                    setClonedNodesQueue
                                                  }
                                                  skillsFutureApp={
                                                    skillsFutureApp
                                                  }
                                                  setEditableProperty={
                                                    setEditableProperty
                                                  }
                                                  unlinkNodeRelation={
                                                    unlinkNodeRelation
                                                  }
                                                />
                                              )}
                                            </Draggable>
                                          );
                                        },
                                      )
                                    ) : (
                                      <Typography
                                        variant="body2"
                                        sx={{
                                          p: 2,
                                          color: "text.secondary",
                                          textAlign: "center",
                                        }}
                                      >
                                        {collection.collectionName === "main"
                                          ? ""
                                          : "No items"}
                                      </Typography>
                                    )}

                                    {/* Display inheritanceParts from the referenced generalization when inheritance.parts.ref exists */}
                                    {/* {property === "parts" &&
                                    currentVisibleNode.inheritance?.parts
                                      ?.ref &&
                                    nodes[
                                      currentVisibleNode.inheritance.parts.ref
                                    ]?.inheritanceParts &&
                                    Object.entries(
                                      nodes[
                                        currentVisibleNode.inheritance.parts.ref
                                      ].inheritanceParts,
                                    ).map(
                                      ([nodeId, inheritanceInfo], index) => {
                                        if (!inheritanceInfo) return null;

                                        const info = inheritanceInfo as {
                                          inheritedFromTitle: string;
                                          inheritedFromId: string;
                                        };

                                        return (
                                          <LinkNode
                                            key={`inherited-from-ref-${nodeId}-${index}`}
                                            provided={{}}
                                            navigateToNode={navigateToNode}
                                            setSnackbarMessage={
                                              setSnackbarMessage
                                            }
                                            currentVisibleNode={
                                              currentVisibleNode
                                            }
                                            setCurrentVisibleNode={
                                              setCurrentVisibleNode
                                            }
                                            sx={{ pl: 1 }}
                                            link={{
                                              id: nodeId,
                                              inheritedFrom:
                                                info.inheritedFromTitle,
                                            }}
                                            property={property}
                                            title={getTitle(nodes, nodeId)}
                                            nodes={nodes}
                                            linkIndex={-1} // -1 indicates inherited part
                                            linkLocked={false}
                                            locked={
                                              locked || !!currentImprovement
                                            }
                                            user={user}
                                            collectionIndex={collectionIndex}
                                            collectionName={
                                              propertyValue[collectionIndex]
                                                .collectionName
                                            }
                                            selectedDiffNode={selectedDiffNode}
                                            replaceWith={replaceWith}
                                            saveNewAndSwapIt={saveNewAndSwapIt}
                                            clonedNodesQueue={clonedNodesQueue}
                                            unlinkElement={unlinkElement}
                                            selectedProperty={selectedProperty}
                                            glowIds={glowIds}
                                            skillsFuture={skillsFuture}
                                            currentImprovement={
                                              currentImprovement
                                            }
                                            loadingIds={loadingIds}
                                            saveNewSpecialization={
                                              saveNewSpecialization
                                            }
                                            enableEdit={enableEdit}
                                            setClonedNodesQueue={
                                              setClonedNodesQueue
                                            }
                                            partsInheritance={partsInheritance}
                                            skillsFutureApp={skillsFutureApp}
                                            setEditableProperty={
                                              setEditableProperty
                                            }
                                            unlinkNodeRelation={
                                              unlinkNodeRelation
                                            }
                                          />
                                        );
                                      },
                                    )} */}

                                    {/* Display inherited parts from inheritanceParts only if inheritance.parts.ref is null */}
                                    {/*   {property === "parts" &&
                                    !currentVisibleNode.inheritance?.parts
                                      ?.ref &&
                                    nodes[currentVisibleNode.id]
                                      ?.inheritanceParts &&
                                    Object.entries(
                                      nodes[currentVisibleNode.id]
                                        .inheritanceParts,
                                    ).map(
                                      ([nodeId, inheritanceInfo], index) => {
                                        if (!inheritanceInfo) return null;

                                        const info = inheritanceInfo as {
                                          inheritedFromTitle: string;
                                          inheritedFromId: string;
                                        };

                                        return (
                                          <LinkNode
                                            key={`inherited-${nodeId}-${index}`}
                                            provided={{}}
                                            navigateToNode={navigateToNode}
                                            setSnackbarMessage={
                                              setSnackbarMessage
                                            }
                                            currentVisibleNode={
                                              currentVisibleNode
                                            }
                                            setCurrentVisibleNode={
                                              setCurrentVisibleNode
                                            }
                                            sx={{ pl: 1 }}
                                            link={{
                                              id: nodeId,
                                              inheritedFrom:
                                                info.inheritedFromTitle,
                                            }}
                                            property={property}
                                            title={getTitle(nodes, nodeId)}
                                            nodes={nodes}
                                            linkIndex={-1} // -1 indicates inherited part
                                            linkLocked={false}
                                            locked={
                                              locked || !!currentImprovement
                                            }
                                            user={user}
                                            collectionIndex={collectionIndex}
                                            collectionName={
                                              propertyValue[collectionIndex]
                                                .collectionName
                                            }
                                            selectedDiffNode={selectedDiffNode}
                                            replaceWith={replaceWith}
                                            saveNewAndSwapIt={saveNewAndSwapIt}
                                            clonedNodesQueue={clonedNodesQueue}
                                            unlinkElement={unlinkElement}
                                            selectedProperty={selectedProperty}
                                            glowIds={glowIds}
                                            skillsFuture={skillsFuture}
                                            currentImprovement={
                                              currentImprovement
                                            }
                                            loadingIds={loadingIds}
                                            saveNewSpecialization={
                                              saveNewSpecialization
                                            }
                                            enableEdit={enableEdit}
                                            setClonedNodesQueue={
                                              setClonedNodesQueue
                                            }
                                            partsInheritance={partsInheritance}
                                            skillsFutureApp={skillsFutureApp}
                                            setEditableProperty={
                                              setEditableProperty
                                            }
                                            unlinkNodeRelation={
                                              unlinkNodeRelation
                                            }
                                          />
                                        );
                                      },
                                    )} */}
                                    {provided.placeholder}
                                  </Box>
                                )}
                              </Droppable>
                            </List>

                            {handleCloseAddLinksModel &&
                              selectedProperty === property &&
                              !!selectedProperty &&
                              selectedCollection ===
                                collection.collectionName && (
                                <SelectModelModal
                                  onSave={onSave}
                                  currentVisibleNode={currentVisibleNode}
                                  nodes={nodes}
                                  handleCloseAddLinksModel={
                                    handleCloseAddLinksModel
                                  }
                                  selectedProperty={selectedProperty}
                                  setSearchValue={setSearchValue}
                                  searchValue={searchValue}
                                  searchResultsForSelection={
                                    searchResultsForSelection
                                  }
                                  checkedItems={checkedItems}
                                  setCheckedItems={setCheckedItems}
                                  setCheckedItemsCopy={setCheckedItemsCopy}
                                  checkedItemsCopy={checkedItemsCopy}
                                  handleCloning={handleCloning}
                                  user={user}
                                  selectFromTree={selectFromTree}
                                  expandedNodes={expandedNodes}
                                  setExpandedNodes={setExpandedNodes}
                                  handleToggle={handleToggle}
                                  getPath={getPath}
                                  handleSaveLinkChanges={handleSaveLinkChanges}
                                  checkDuplicateTitle={checkDuplicateTitle}
                                  cloning={cloning}
                                  setClonedNodesQueue={setClonedNodesQueue}
                                  newOnes={newOnes}
                                  setNewOnes={setNewOnes}
                                  loadingIds={loadingIds}
                                  setLoadingIds={setLoadingIds}
                                  editableProperty={editableProperty}
                                  onGetPropertyValue={onGetPropertyValue}
                                  setRemovedElements={setRemovedElements}
                                  setAddedElements={setAddedElements}
                                  clonedNodesQueue={clonedNodesQueue}
                                  isSaving={isSaving}
                                  scrollToElement={scrollToElement}
                                  addACloneNodeQueue={addACloneNodeQueue}
                                  removedElements={removedElements}
                                  addedElements={addedElements}
                                  setCurrentVisibleNode={setCurrentVisibleNode}
                                  setEditableProperty={setEditableProperty}
                                  locked={locked}
                                  selectedDiffNode={selectedDiffNode}
                                  confirmIt={confirmIt}
                                  currentImprovement={currentImprovement}
                                  selectedCollection={selectedCollection}
                                  skillsFuture={skillsFuture}
                                  saveNewSpecialization={saveNewSpecialization}
                                  skillsFutureApp={skillsFutureApp}
                                  linkNodeRelation={linkNodeRelation}
                                  unlinkNodeRelation={unlinkNodeRelation}
                                />
                              )}
<<<<<<< HEAD
                            {property === "specializations" &&
                              selectedProperty !== property && (
                                <Button
                                  onClick={() =>
                                    editStructuredProperty(
                                      property,
                                      collection.collectionName,
                                    )
                                  }
                                  sx={{
                                    borderRadius: "18px",
                                    backgroundColor: BUTTON_COLOR,
                                    ":hover": {
                                      backgroundColor:
                                        theme.palette.mode === "light"
                                          ? "#f0f0f0"
                                          : "",
                                    },
                                    // ml: "auto",
                                    display: !enableEdit ? "none" : "flex",
                                  }}
                                  fullWidth
                                  variant="outlined"
                                >
                                  <AddIcon />
=======
                            </Droppable>
                          </List>

                          {handleCloseAddLinksModel &&
                            selectedProperty === property &&
                            !!selectedProperty &&
                            selectedCollection ===
                              collection.collectionName && (
                              <SelectModel
                                onSave={onSave}
                                currentVisibleNode={currentVisibleNode}
                                nodes={nodes}
                                handleCloseAddLinksModel={
                                  handleCloseAddLinksModel
                                }
                                selectedProperty={selectedProperty}
                                setSearchValue={setSearchValue}
                                searchValue={searchValue}
                                searchResultsForSelection={
                                  searchResultsForSelection
                                }
                                checkedItems={checkedItems}
                                setCheckedItems={setCheckedItems}
                                setCheckedItemsCopy={setCheckedItemsCopy}
                                checkedItemsCopy={checkedItemsCopy}
                                handleCloning={handleCloning}
                                user={user}
                                selectFromTree={selectFromTree}
                                expandedNodes={expandedNodes}
                                setExpandedNodes={setExpandedNodes}
                                handleToggle={handleToggle}
                                getPath={getPath}
                                handleSaveLinkChanges={handleSaveLinkChanges}
                                checkDuplicateTitle={checkDuplicateTitle}
                                cloning={cloning}
                                setClonedNodesQueue={setClonedNodesQueue}
                                newOnes={newOnes}
                                setNewOnes={setNewOnes}
                                loadingIds={loadingIds}
                                setLoadingIds={setLoadingIds}
                                editableProperty={editableProperty}
                                onGetPropertyValue={onGetPropertyValue}
                                setRemovedElements={setRemovedElements}
                                setAddedElements={setAddedElements}
                                clonedNodesQueue={clonedNodesQueue}
                                isSaving={isSaving}
                                scrollToElement={scrollToElement}
                                addACloneNodeQueue={addACloneNodeQueue}
                                removedElements={removedElements}
                                addedElements={addedElements}
                                setCurrentVisibleNode={setCurrentVisibleNode}
                                setEditableProperty={setEditableProperty}
                                locked={locked}
                                selectedDiffNode={selectedDiffNode}
                                confirmIt={confirmIt}
                                currentImprovement={currentImprovement}
                                selectedCollection={selectedCollection}
                                skillsFuture={skillsFuture}
                                saveNewSpecialization={saveNewSpecialization}
                                skillsFutureApp={skillsFutureApp}
                                linkNodeRelation={linkNodeRelation}
                                unlinkNodeRelation={unlinkNodeRelation}
                              />
                            )}
                          {property === "specializations" &&
                            selectedProperty !== property && (
                              <Button
                                onClick={() =>
                                  editStructuredProperty(
                                    property,
                                    collection.collectionName,
                                  )
                                }
                                sx={{
                                  borderRadius: "18px",
                                  backgroundColor: BUTTON_COLOR,
                                  ":hover": {
                                    backgroundColor:
                                      theme.palette.mode === "light"
                                        ? "#f0f0f0"
                                        : "",
                                  },
                                  // ml: "auto",
                                  display: !enableEdit ? "none" : "flex",
                                }}
                                fullWidth
                                variant="outlined"
                              >
                                <AddIcon
                                  sx={{
                                    borderRadius: "50%",
                                    border: "1px solid orange",
                                    mr: "5px",
                                  }}
                                />
>>>>>>> 4268982e

                                  {`Add ${capitalizeFirstLetter(
                                    DISPLAY[property] || property,
                                  )}`}
                                </Button>
                              )}
                          </Paper>
                        )}
                      </Draggable>
                    );
                  },
                )}
              {provided.placeholder}
            </Box>
          )}
        </Droppable>
      </DragDropContext>
    </Box>
  );
};

export default CollectionStructure;<|MERGE_RESOLUTION|>--- conflicted
+++ resolved
@@ -976,170 +976,169 @@
         <Droppable droppableId="categories" type="CATEGORY">
           {(provided) => (
             <Box ref={provided.innerRef} {...provided.droppableProps}>
-              {Array.isArray(propertyValue || []) &&
-                (propertyValue || []).map(
-                  (collection: ICollection, collectionIndex: number) => {
-                    return (
-                      <Draggable
-                        key={collection.collectionName + collectionIndex}
-                        draggableId={`${collectionIndex}`}
-                        index={collectionIndex}
-                        isDragDisabled={
-                          property !== "specializations" || !enableEdit
-                        }
-                      >
-                        {(provided) => (
-                          <Paper
-                            ref={provided.innerRef}
-                            {...provided.draggableProps}
-                            {...provided.dragHandleProps}
-                            id={`${collectionIndex}`}
-                            sx={{
-                              mt: "15px",
-                              borderRadius: "20px",
-                              border:
-                                selectedCollection ===
-                                  collection.collectionName &&
-                                selectedProperty === property
-                                  ? "2px solid green"
-                                  : "",
-                            }}
-                            elevation={property !== "specializations" ? 0 : 3}
-                          >
-                            {property === "specializations" && (
-                              <Box>
-                                {editCollection === null ||
-                                editCollection !== collection.collectionName ? (
-                                  <Box
-                                    sx={{
-                                      display: "flex",
-                                      alignItems: "center",
-                                      background: (theme: any) =>
-                                        theme.palette.mode === "dark"
-                                          ? "#242425"
-                                          : "#d0d5dd",
-                                      borderTopLeftRadius: "21px",
-                                      borderTopRightRadius: "21px",
-                                      m: 0,
-                                      p: 2,
-                                      gap: "10px",
-                                      backgroundColor: getCategoryStyle(
-                                        collection.collectionName,
-                                      ),
-                                    }}
-                                  >
-                                    {selectedDiffNode &&
-                                    selectedDiffNode.changeType ===
-                                      "edit collection" &&
-                                    selectedDiffNode.changeDetails
-                                      .modifiedCollection ===
-                                      collection.collectionName ? (
-                                      <Box sx={{ display: "flex" }}>
-                                        <Typography
-                                          sx={{
-                                            fontWeight: "bold",
-                                            mr: "13px",
-                                            color: "red",
-                                            textDecoration: "line-through",
-                                          }}
-                                        >
-                                          {capitalizeFirstLetter(
-                                            collection.collectionName,
-                                          )}
-                                        </Typography>
-                                        <Typography
-                                          sx={{
-                                            fontWeight: "bold",
-                                            mr: "13px",
-                                            color: "green",
-                                          }}
-                                        >
-                                          {capitalizeFirstLetter(
-                                            selectedDiffNode.changeDetails
-                                              .newValue,
-                                          )}
-                                        </Typography>
-                                      </Box>
-                                    ) : collection.collectionName !== "main" ? (
+              {(propertyValue || []).map(
+                (collection: ICollection, collectionIndex: number) => {
+                  return (
+                    <Draggable
+                      key={collection.collectionName + collectionIndex}
+                      draggableId={`${collectionIndex}`}
+                      index={collectionIndex}
+                      isDragDisabled={
+                        property !== "specializations" || !enableEdit
+                      }
+                    >
+                      {(provided) => (
+                        <Paper
+                          ref={provided.innerRef}
+                          {...provided.draggableProps}
+                          {...provided.dragHandleProps}
+                          id={`${collectionIndex}`}
+                          sx={{
+                            mt: "15px",
+                            borderRadius: "20px",
+                            border:
+                              selectedCollection ===
+                                collection.collectionName &&
+                              selectedProperty === property
+                                ? "2px solid green"
+                                : "",
+                          }}
+                          elevation={property !== "specializations" ? 0 : 3}
+                        >
+                          {property === "specializations" && (
+                            <Box>
+                              {editCollection === null ||
+                              editCollection !== collection.collectionName ? (
+                                <Box
+                                  sx={{
+                                    display: "flex",
+                                    alignItems: "center",
+                                    background: (theme: any) =>
+                                      theme.palette.mode === "dark"
+                                        ? "#242425"
+                                        : "#d0d5dd",
+                                    borderTopLeftRadius: "21px",
+                                    borderTopRightRadius: "21px",
+                                    m: 0,
+                                    p: 2,
+                                    gap: "10px",
+                                    backgroundColor: getCategoryStyle(
+                                      collection.collectionName,
+                                    ),
+                                  }}
+                                >
+                                  {selectedDiffNode &&
+                                  selectedDiffNode.changeType ===
+                                    "edit collection" &&
+                                  selectedDiffNode.changeDetails
+                                    .modifiedCollection ===
+                                    collection.collectionName ? (
+                                    <Box sx={{ display: "flex" }}>
                                       <Typography
                                         sx={{
                                           fontWeight: "bold",
                                           mr: "13px",
+                                          color: "red",
+                                          textDecoration: "line-through",
                                         }}
                                       >
                                         {capitalizeFirstLetter(
                                           collection.collectionName,
                                         )}
                                       </Typography>
-                                    ) : (
-                                      <></>
-                                    )}
-                                    {!selectedDiffNode &&
-                                      collection.collectionName !== "main" &&
-                                      !currentImprovement &&
-                                      !model && (
-                                        <Box
-                                          sx={{
-                                            display: !enableEdit
-                                              ? "none"
-                                              : "flex",
-                                            ml: "auto",
-                                            gap: "5px",
-                                          }}
-                                        >
-                                          <Tooltip title="Edit collection title">
-                                            <IconButton
-                                              onClick={() => {
-                                                handleEditCollection(
-                                                  collection.collectionName,
-                                                );
-                                              }}
-                                            >
-                                              <EditIcon />
-                                            </IconButton>
-                                          </Tooltip>
-
-                                          <Tooltip title="Delete collection">
-                                            <IconButton
-                                              onClick={() =>
-                                                deleteCollection(
-                                                  property,
-                                                  collectionIndex,
-                                                  collection.collectionName,
-                                                )
-                                              }
-                                            >
-                                              <DeleteIcon />
-                                            </IconButton>
-                                          </Tooltip>
-                                        </Box>
-                                      )}{" "}
-                                    {selectedProperty === property &&
-                                      !!selectedCollection &&
-                                      selectedCollection ===
-                                        collection.collectionName && (
-                                        <Box
-                                          sx={{
-                                            display: "flex",
-                                            pt: 0,
-                                            ml: "auto",
-                                            gap: "14px",
-                                          }}
-                                        >
-                                          <Tooltip title={"Close Editing"}>
-                                            <IconButton
-                                              onClick={handleCloseAddLinksModel}
-                                              sx={{
-                                                borderRadius: "25px",
-                                                backgroundColor: "red",
-                                              }}
-                                            >
-                                              <CloseIcon
-                                                sx={{ color: "white" }}
-                                              />
-                                            </IconButton>
-                                          </Tooltip>
-                                          {/*<LoadingButton
+                                      <Typography
+                                        sx={{
+                                          fontWeight: "bold",
+                                          mr: "13px",
+                                          color: "green",
+                                        }}
+                                      >
+                                        {capitalizeFirstLetter(
+                                          selectedDiffNode.changeDetails
+                                            .newValue,
+                                        )}
+                                      </Typography>
+                                    </Box>
+                                  ) : collection.collectionName !== "main" ? (
+                                    <Typography
+                                      sx={{
+                                        fontWeight: "bold",
+                                        mr: "13px",
+                                      }}
+                                    >
+                                      {capitalizeFirstLetter(
+                                        collection.collectionName,
+                                      )}
+                                    </Typography>
+                                  ) : (
+                                    <></>
+                                  )}
+                                  {!selectedDiffNode &&
+                                    collection.collectionName !== "main" &&
+                                    !currentImprovement &&
+                                    !model && (
+                                      <Box
+                                        sx={{
+                                          display: !enableEdit
+                                            ? "none"
+                                            : "flex",
+                                          ml: "auto",
+                                          gap: "5px",
+                                        }}
+                                      >
+                                        <Tooltip title="Edit collection title">
+                                          <IconButton
+                                            onClick={() => {
+                                              handleEditCollection(
+                                                collection.collectionName,
+                                              );
+                                            }}
+                                          >
+                                            <EditIcon />
+                                          </IconButton>
+                                        </Tooltip>
+
+                                        <Tooltip title="Delete collection">
+                                          <IconButton
+                                            onClick={() =>
+                                              deleteCollection(
+                                                property,
+                                                collectionIndex,
+                                                collection.collectionName,
+                                              )
+                                            }
+                                          >
+                                            <DeleteIcon />
+                                          </IconButton>
+                                        </Tooltip>
+                                      </Box>
+                                    )}{" "}
+                                  {selectedProperty === property &&
+                                    !!selectedCollection &&
+                                    selectedCollection ===
+                                      collection.collectionName && (
+                                      <Box
+                                        sx={{
+                                          display: "flex",
+                                          pt: 0,
+                                          ml: "auto",
+                                          gap: "14px",
+                                        }}
+                                      >
+                                        <Tooltip title={"Close Editing"}>
+                                          <IconButton
+                                            onClick={handleCloseAddLinksModel}
+                                            sx={{
+                                              borderRadius: "25px",
+                                              backgroundColor: "red",
+                                            }}
+                                          >
+                                            <CloseIcon
+                                              sx={{ color: "white" }}
+                                            />
+                                          </IconButton>
+                                        </Tooltip>
+                                        {/*<LoadingButton
                                           size="small"
                                           onClick={onSave}
                                           loading={isSaving}
@@ -1156,266 +1155,258 @@
                                         >
                                           Save
                                         </LoadingButton> */}
-                                        </Box>
-                                      )}
-                                  </Box>
-                                ) : editCollection ===
-                                  collection.collectionName ? (
-                                  <Box
-                                    sx={{
-                                      display: "flex",
-                                      alignItems: "center",
-                                      background: (theme: any) =>
-                                        theme.palette.mode === "dark"
-                                          ? "#242425"
-                                          : "#d0d5dd",
-                                      borderTopLeftRadius: "21px",
-                                      borderTopRightRadius: "21px",
-                                      m: 0,
-                                      p: 2,
-                                      gap: "10px",
-                                      backgroundColor: getCategoryStyle(
-                                        collection.collectionName,
-                                      ),
+                                      </Box>
+                                    )}
+                                </Box>
+                              ) : editCollection ===
+                                collection.collectionName ? (
+                                <Box
+                                  sx={{
+                                    display: "flex",
+                                    alignItems: "center",
+                                    background: (theme: any) =>
+                                      theme.palette.mode === "dark"
+                                        ? "#242425"
+                                        : "#d0d5dd",
+                                    borderTopLeftRadius: "21px",
+                                    borderTopRightRadius: "21px",
+                                    m: 0,
+                                    p: 2,
+                                    gap: "10px",
+                                    backgroundColor: getCategoryStyle(
+                                      collection.collectionName,
+                                    ),
+                                  }}
+                                >
+                                  <TextField
+                                    sx={{ p: 0 }}
+                                    fullWidth
+                                    placeholder="Edit collection..."
+                                    onChange={(e) =>
+                                      setNewEditCollection(e.target.value)
+                                    }
+                                    autoFocus
+                                    onKeyDown={(e) => {
+                                      if (e.key === "Enter") {
+                                        if (
+                                          newEditCollection.trim() &&
+                                          collection.collectionName !==
+                                            newEditCollection
+                                        ) {
+                                          saveEditCollection(newEditCollection);
+                                        }
+                                      }
+                                      if (e.key === "Escape") {
+                                        setEditCollection(null);
+                                        setNewEditCollection("");
+                                      }
                                     }}
-                                  >
-                                    <TextField
-                                      sx={{ p: 0 }}
-                                      fullWidth
-                                      placeholder="Edit collection..."
-                                      onChange={(e) =>
-                                        setNewEditCollection(e.target.value)
+                                    value={newEditCollection}
+                                  />
+                                  <Tooltip title="Save">
+                                    <IconButton
+                                      onClick={() => {
+                                        saveEditCollection(newEditCollection);
+                                      }}
+                                      disabled={
+                                        !newEditCollection ||
+                                        collection.collectionName ===
+                                          newEditCollection
                                       }
-                                      autoFocus
-                                      onKeyDown={(e) => {
-                                        if (e.key === "Enter") {
-                                          if (
-                                            newEditCollection.trim() &&
-                                            collection.collectionName !==
+                                      sx={{ ml: "5px" }}
+                                    >
+                                      <DoneIcon
+                                        sx={{
+                                          color:
+                                            !newEditCollection ||
+                                            collection.collectionName ===
                                               newEditCollection
-                                          ) {
-                                            saveEditCollection(
-                                              newEditCollection,
-                                            );
-                                          }
+                                              ? "gray"
+                                              : "green",
+                                        }}
+                                      />
+                                    </IconButton>
+                                  </Tooltip>
+                                  <Tooltip title="Cancel">
+                                    <IconButton
+                                      onClick={() => {
+                                        setEditCollection(null);
+                                        setNewEditCollection("");
+                                      }}
+                                      sx={{ ml: "5px" }}
+                                    >
+                                      <CloseIcon sx={{ color: "red" }} />
+                                    </IconButton>
+                                  </Tooltip>
+                                </Box>
+                              ) : (
+                                <></>
+                              )}
+                            </Box>
+                          )}
+
+                          <List sx={{ p: 1 }}>
+                            <Droppable
+                              droppableId={`${collectionIndex}`}
+                              type="LINK"
+                            >
+                              {(provided, snapshot) => (
+                                <Box
+                                  {...provided.droppableProps}
+                                  ref={provided.innerRef}
+                                  sx={{
+                                    backgroundColor: snapshot.isDraggingOver
+                                      ? (theme) =>
+                                          theme.palette.mode === "light"
+                                            ? DESIGN_SYSTEM_COLORS.gray250
+                                            : DESIGN_SYSTEM_COLORS.notebookG400
+                                      : "",
+                                    borderRadius: "18px",
+                                    userSelect: "none",
+                                  }}
+                                >
+                                  {propertyValue[collectionIndex].nodes.length >
+                                  0 ? (
+                                    propertyValue[collectionIndex].nodes.map(
+                                      (link: ILinkNode, index: number) => {
+                                        if (isLoadMoreNode(link)) {
+                                          const isLoading = loadingStates?.has(
+                                            link.id,
+                                          );
+                                          return (
+                                            <LoadMoreButton
+                                              key={link.id}
+                                              loadMoreNode={link}
+                                              isLoading={isLoading}
+                                              onLoadMore={() =>
+                                                handleLoadMore?.(
+                                                  link.id,
+                                                  link.parentCollection,
+                                                )
+                                              }
+                                            />
+                                          );
                                         }
-                                        if (e.key === "Escape") {
-                                          setEditCollection(null);
-                                          setNewEditCollection("");
-                                        }
-                                      }}
-                                      value={newEditCollection}
-                                    />
-                                    <Tooltip title="Save">
-                                      <IconButton
-                                        onClick={() => {
-                                          saveEditCollection(newEditCollection);
-                                        }}
-                                        disabled={
-                                          !newEditCollection ||
-                                          collection.collectionName ===
-                                            newEditCollection
-                                        }
-                                        sx={{ ml: "5px" }}
-                                      >
-                                        <DoneIcon
-                                          sx={{
-                                            color:
-                                              !newEditCollection ||
-                                              collection.collectionName ===
-                                                newEditCollection
-                                                ? "gray"
-                                                : "green",
-                                          }}
-                                        />
-                                      </IconButton>
-                                    </Tooltip>
-                                    <Tooltip title="Cancel">
-                                      <IconButton
-                                        onClick={() => {
-                                          setEditCollection(null);
-                                          setNewEditCollection("");
-                                        }}
-                                        sx={{ ml: "5px" }}
-                                      >
-                                        <CloseIcon sx={{ color: "red" }} />
-                                      </IconButton>
-                                    </Tooltip>
-                                  </Box>
-                                ) : (
-                                  <></>
-                                )}
-                              </Box>
-                            )}
-
-                            <List sx={{ p: 1 }}>
-                              <Droppable
-                                droppableId={`${collectionIndex}`}
-                                type="LINK"
-                              >
-                                {(provided, snapshot) => (
-                                  <Box
-                                    {...provided.droppableProps}
-                                    ref={provided.innerRef}
-                                    sx={{
-                                      backgroundColor: snapshot.isDraggingOver
-                                        ? (theme) =>
-                                            theme.palette.mode === "light"
-                                              ? DESIGN_SYSTEM_COLORS.gray250
-                                              : DESIGN_SYSTEM_COLORS.notebookG400
-                                        : "",
-                                      borderRadius: "18px",
-                                      userSelect: "none",
-                                    }}
-                                  >
-                                    {propertyValue[collectionIndex].nodes
-                                      .length > 0 ? (
-                                      propertyValue[collectionIndex].nodes.map(
-                                        (link: ILinkNode, index: number) => {
-                                          if (isLoadMoreNode(link)) {
-                                            const isLoading =
-                                              loadingStates?.has(link.id);
-                                            return (
-                                              <LoadMoreButton
-                                                key={link.id}
-                                                loadMoreNode={link}
-                                                isLoading={isLoading}
-                                                onLoadMore={() =>
-                                                  handleLoadMore?.(
-                                                    link.id,
-                                                    link.parentCollection,
-                                                  )
+
+                                        // Add inheritance data if this is a parts property with intact inheritance
+                                        const inheritanceRef =
+                                          property === "parts" &&
+                                          currentVisibleNode.inheritance?.parts
+                                            ?.ref;
+                                        const enhancedLink = inheritanceRef
+                                          ? {
+                                              ...link,
+                                              inheritedFrom:
+                                                nodes[inheritanceRef]?.title,
+                                            }
+                                          : link;
+
+                                        return (
+                                          <Draggable
+                                            key={
+                                              link.randomId ||
+                                              `${link.id}-${index}`
+                                            }
+                                            draggableId={link.id}
+                                            index={index}
+                                            isDragDisabled={!enableEdit}
+                                          >
+                                            {(provided) => (
+                                              <LinkNode
+                                                provided={provided}
+                                                navigateToNode={navigateToNode}
+                                                setSnackbarMessage={
+                                                  setSnackbarMessage
+                                                }
+                                                currentVisibleNode={
+                                                  currentVisibleNode
+                                                }
+                                                setCurrentVisibleNode={
+                                                  setCurrentVisibleNode
+                                                }
+                                                sx={{ pl: 1 }}
+                                                link={enhancedLink}
+                                                property={property}
+                                                title={getTitle(nodes, link.id)}
+                                                nodes={nodes}
+                                                linkIndex={index}
+                                                /* unlinkVisible={unlinkVisible(
+                                                  link.id,
+                                                )} */
+                                                linkLocked={false}
+                                                locked={
+                                                  locked || !!currentImprovement
+                                                }
+                                                user={user}
+                                                collectionIndex={
+                                                  collectionIndex
+                                                }
+                                                collectionName={
+                                                  propertyValue[collectionIndex]
+                                                    .collectionName
+                                                }
+                                                selectedDiffNode={
+                                                  selectedDiffNode
+                                                }
+                                                replaceWith={replaceWith}
+                                                saveNewAndSwapIt={
+                                                  saveNewAndSwapIt
+                                                }
+                                                clonedNodesQueue={
+                                                  clonedNodesQueue
+                                                }
+                                                unlinkElement={unlinkElement}
+                                                selectedProperty={
+                                                  selectedProperty
+                                                }
+                                                glowIds={glowIds}
+                                                skillsFuture={skillsFuture}
+                                                currentImprovement={
+                                                  currentImprovement
+                                                }
+                                                partsInheritance={
+                                                  partsInheritance
+                                                }
+                                                loadingIds={loadingIds}
+                                                saveNewSpecialization={
+                                                  saveNewSpecialization
+                                                }
+                                                enableEdit={enableEdit}
+                                                setClonedNodesQueue={
+                                                  setClonedNodesQueue
+                                                }
+                                                skillsFutureApp={
+                                                  skillsFutureApp
+                                                }
+                                                setEditableProperty={
+                                                  setEditableProperty
+                                                }
+                                                unlinkNodeRelation={
+                                                  unlinkNodeRelation
                                                 }
                                               />
-                                            );
-                                          }
-
-                                          // Add inheritance data if this is a parts property with intact inheritance
-                                          const inheritanceRef =
-                                            property === "parts" &&
-                                            currentVisibleNode.inheritance
-                                              ?.parts?.ref;
-                                          const enhancedLink = inheritanceRef
-                                            ? {
-                                                ...link,
-                                                inheritedFrom:
-                                                  nodes[inheritanceRef]?.title,
-                                              }
-                                            : link;
-
-                                          return (
-                                            <Draggable
-                                              key={
-                                                link.randomId ||
-                                                `${link.id}-${index}`
-                                              }
-                                              draggableId={link.id}
-                                              index={index}
-                                              isDragDisabled={!enableEdit}
-                                            >
-                                              {(provided) => (
-                                                <LinkNode
-                                                  provided={provided}
-                                                  navigateToNode={
-                                                    navigateToNode
-                                                  }
-                                                  setSnackbarMessage={
-                                                    setSnackbarMessage
-                                                  }
-                                                  currentVisibleNode={
-                                                    currentVisibleNode
-                                                  }
-                                                  setCurrentVisibleNode={
-                                                    setCurrentVisibleNode
-                                                  }
-                                                  sx={{ pl: 1 }}
-                                                  link={enhancedLink}
-                                                  property={property}
-                                                  title={getTitle(
-                                                    nodes,
-                                                    link.id,
-                                                  )}
-                                                  nodes={nodes}
-                                                  linkIndex={index}
-                                                  /* unlinkVisible={unlinkVisible(
-                                                  link.id,
-                                                )} */
-                                                  linkLocked={false}
-                                                  locked={
-                                                    locked ||
-                                                    !!currentImprovement
-                                                  }
-                                                  user={user}
-                                                  collectionIndex={
-                                                    collectionIndex
-                                                  }
-                                                  collectionName={
-                                                    propertyValue[
-                                                      collectionIndex
-                                                    ].collectionName
-                                                  }
-                                                  selectedDiffNode={
-                                                    selectedDiffNode
-                                                  }
-                                                  replaceWith={replaceWith}
-                                                  saveNewAndSwapIt={
-                                                    saveNewAndSwapIt
-                                                  }
-                                                  clonedNodesQueue={
-                                                    clonedNodesQueue
-                                                  }
-                                                  unlinkElement={unlinkElement}
-                                                  selectedProperty={
-                                                    selectedProperty
-                                                  }
-                                                  glowIds={glowIds}
-                                                  skillsFuture={skillsFuture}
-                                                  currentImprovement={
-                                                    currentImprovement
-                                                  }
-                                                  partsInheritance={
-                                                    partsInheritance
-                                                  }
-                                                  loadingIds={loadingIds}
-                                                  saveNewSpecialization={
-                                                    saveNewSpecialization
-                                                  }
-                                                  enableEdit={enableEdit}
-                                                  setClonedNodesQueue={
-                                                    setClonedNodesQueue
-                                                  }
-                                                  skillsFutureApp={
-                                                    skillsFutureApp
-                                                  }
-                                                  setEditableProperty={
-                                                    setEditableProperty
-                                                  }
-                                                  unlinkNodeRelation={
-                                                    unlinkNodeRelation
-                                                  }
-                                                />
-                                              )}
-                                            </Draggable>
-                                          );
-                                        },
-                                      )
-                                    ) : (
-                                      <Typography
-                                        variant="body2"
-                                        sx={{
-                                          p: 2,
-                                          color: "text.secondary",
-                                          textAlign: "center",
-                                        }}
-                                      >
-                                        {collection.collectionName === "main"
-                                          ? ""
-                                          : "No items"}
-                                      </Typography>
-                                    )}
-
-                                    {/* Display inheritanceParts from the referenced generalization when inheritance.parts.ref exists */}
-                                    {/* {property === "parts" &&
+                                            )}
+                                          </Draggable>
+                                        );
+                                      },
+                                    )
+                                  ) : (
+                                    <Typography
+                                      variant="body2"
+                                      sx={{
+                                        p: 2,
+                                        color: "text.secondary",
+                                        textAlign: "center",
+                                      }}
+                                    >
+                                      {collection.collectionName === "main"
+                                        ? ""
+                                        : "No items"}
+                                    </Typography>
+                                  )}
+
+                                  {/* Display inheritanceParts from the referenced generalization when inheritance.parts.ref exists */}
+                                  {/* {property === "parts" &&
                                     currentVisibleNode.inheritance?.parts
                                       ?.ref &&
                                     nodes[
@@ -1500,8 +1491,8 @@
                                       },
                                     )} */}
 
-                                    {/* Display inherited parts from inheritanceParts only if inheritance.parts.ref is null */}
-                                    {/*   {property === "parts" &&
+                                  {/* Display inherited parts from inheritanceParts only if inheritance.parts.ref is null */}
+                                  {/*   {property === "parts" &&
                                     !currentVisibleNode.inheritance?.parts
                                       ?.ref &&
                                     nodes[currentVisibleNode.id]
@@ -1583,100 +1574,9 @@
                                         );
                                       },
                                     )} */}
-                                    {provided.placeholder}
-                                  </Box>
-                                )}
-                              </Droppable>
-                            </List>
-
-                            {handleCloseAddLinksModel &&
-                              selectedProperty === property &&
-                              !!selectedProperty &&
-                              selectedCollection ===
-                                collection.collectionName && (
-                                <SelectModelModal
-                                  onSave={onSave}
-                                  currentVisibleNode={currentVisibleNode}
-                                  nodes={nodes}
-                                  handleCloseAddLinksModel={
-                                    handleCloseAddLinksModel
-                                  }
-                                  selectedProperty={selectedProperty}
-                                  setSearchValue={setSearchValue}
-                                  searchValue={searchValue}
-                                  searchResultsForSelection={
-                                    searchResultsForSelection
-                                  }
-                                  checkedItems={checkedItems}
-                                  setCheckedItems={setCheckedItems}
-                                  setCheckedItemsCopy={setCheckedItemsCopy}
-                                  checkedItemsCopy={checkedItemsCopy}
-                                  handleCloning={handleCloning}
-                                  user={user}
-                                  selectFromTree={selectFromTree}
-                                  expandedNodes={expandedNodes}
-                                  setExpandedNodes={setExpandedNodes}
-                                  handleToggle={handleToggle}
-                                  getPath={getPath}
-                                  handleSaveLinkChanges={handleSaveLinkChanges}
-                                  checkDuplicateTitle={checkDuplicateTitle}
-                                  cloning={cloning}
-                                  setClonedNodesQueue={setClonedNodesQueue}
-                                  newOnes={newOnes}
-                                  setNewOnes={setNewOnes}
-                                  loadingIds={loadingIds}
-                                  setLoadingIds={setLoadingIds}
-                                  editableProperty={editableProperty}
-                                  onGetPropertyValue={onGetPropertyValue}
-                                  setRemovedElements={setRemovedElements}
-                                  setAddedElements={setAddedElements}
-                                  clonedNodesQueue={clonedNodesQueue}
-                                  isSaving={isSaving}
-                                  scrollToElement={scrollToElement}
-                                  addACloneNodeQueue={addACloneNodeQueue}
-                                  removedElements={removedElements}
-                                  addedElements={addedElements}
-                                  setCurrentVisibleNode={setCurrentVisibleNode}
-                                  setEditableProperty={setEditableProperty}
-                                  locked={locked}
-                                  selectedDiffNode={selectedDiffNode}
-                                  confirmIt={confirmIt}
-                                  currentImprovement={currentImprovement}
-                                  selectedCollection={selectedCollection}
-                                  skillsFuture={skillsFuture}
-                                  saveNewSpecialization={saveNewSpecialization}
-                                  skillsFutureApp={skillsFutureApp}
-                                  linkNodeRelation={linkNodeRelation}
-                                  unlinkNodeRelation={unlinkNodeRelation}
-                                />
+                                  {provided.placeholder}
+                                </Box>
                               )}
-<<<<<<< HEAD
-                            {property === "specializations" &&
-                              selectedProperty !== property && (
-                                <Button
-                                  onClick={() =>
-                                    editStructuredProperty(
-                                      property,
-                                      collection.collectionName,
-                                    )
-                                  }
-                                  sx={{
-                                    borderRadius: "18px",
-                                    backgroundColor: BUTTON_COLOR,
-                                    ":hover": {
-                                      backgroundColor:
-                                        theme.palette.mode === "light"
-                                          ? "#f0f0f0"
-                                          : "",
-                                    },
-                                    // ml: "auto",
-                                    display: !enableEdit ? "none" : "flex",
-                                  }}
-                                  fullWidth
-                                  variant="outlined"
-                                >
-                                  <AddIcon />
-=======
                             </Droppable>
                           </List>
 
@@ -1772,19 +1672,18 @@
                                     mr: "5px",
                                   }}
                                 />
->>>>>>> 4268982e
-
-                                  {`Add ${capitalizeFirstLetter(
-                                    DISPLAY[property] || property,
-                                  )}`}
-                                </Button>
-                              )}
-                          </Paper>
-                        )}
-                      </Draggable>
-                    );
-                  },
-                )}
+
+                                {`Add ${capitalizeFirstLetter(
+                                  DISPLAY[property] || property,
+                                )}`}
+                              </Button>
+                            )}
+                        </Paper>
+                      )}
+                    </Draggable>
+                  );
+                },
+              )}
               {provided.placeholder}
             </Box>
           )}
