import { DISPLAY } from "@components/lib/CONSTANTS";
import { DESIGN_SYSTEM_COLORS } from "@components/lib/theme/colors";
import {
  capitalizeFirstLetter,
  getTitle,
} from "@components/lib/utils/string.utils";
import CloseIcon from "@mui/icons-material/Close";
import DeleteIcon from "@mui/icons-material/Delete";
import EditIcon from "@mui/icons-material/Edit";
import { ICollection, ILinkNode, INode } from "@components/types/INode";
import DoneIcon from "@mui/icons-material/Done";
import {
  Box,
  Paper,
  Typography,
  Tooltip,
  IconButton,
  TextField,
  List,
  Button,
  useTheme,
} from "@mui/material";
import { property } from "lodash";
import theme from "quill/core/theme";
import React, { useCallback, useState } from "react";
import AddIcon from "@mui/icons-material/Add";

import NewCollection from "../Collection/NewCollection";
import LinkNode from "../LinkNode/LinkNode";
import { useAuth } from "../context/AuthContext";
import {
  recordLogs,
  saveNewChangeLog,
  updateInheritance,
} from "@components/lib/utils/helpers";
import {
  collection,
  doc,
  getDoc,
  getFirestore,
  updateDoc,
} from "firebase/firestore";
import { NODES } from "@components/lib/firestoreClient/collections";
import {
  DragDropContext,
  Draggable,
  Droppable,
  DropResult,
} from "@hello-pangea/dnd";
import { LoadingButton } from "@mui/lab";
import SelectModelModal from "../Models/SelectModel";
import { updatePartsAndInheritance } from "@components/lib/api/partsAPI";

const CollectionStructure = ({
  model,
  locked,
  selectedDiffNode,
  currentImprovement,
  property,
  propertyValue,
  getCategoryStyle,
  navigateToNode,
  setSnackbarMessage,
  currentVisibleNode,
  setCurrentVisibleNode,
  nodes,
  unlinkVisible,
  editStructuredProperty,
  confirmIt,
  logChange,
  cloneNode,
  openAddCollection,
  setOpenAddCollection,
  clonedNodesQueue,
  setEditableProperty,
  unlinkElement,
  addACloneNodeQueue,
  selectedProperty,
  setModifiedOrder,
  glowIds,
  scrollToElement,
  selectedCollection,
  handleCloseAddLinksModel,
  onSave,
  isSaving,
  addedElements,
  removedElements,
  setSearchValue,
  searchValue,
  searchResultsForSelection,
  checkedItems,
  setCheckedItems,
  setCheckedItemsCopy,
  checkedItemsCopy,
  handleCloning,
  selectFromTree,
  expandedNodes,
  setExpandedNodes,
  handleToggle,
  getPath,
  handleSaveLinkChanges,
  checkDuplicateTitle,
  cloning,
  setClonedNodesQueue,
  newOnes,
  setNewOnes,
  loadingIds,
  setLoadingIds,
  saveNewSpecialization,
  editableProperty,
  onGetPropertyValue,
  setRemovedElements,
  setAddedElements,
  skillsFuture,
<<<<<<< HEAD
  // partsInheritance,
  setNodes,
=======
  partsInheritance,
  enableEdit,
>>>>>>> 8c5ce2bc
}: {
  model?: boolean;
  locked: boolean;
  selectedDiffNode: any;
  currentImprovement: any;
  property: string;
  propertyValue: any;
  getCategoryStyle: any;
  navigateToNode: any;
  setSnackbarMessage: any;
  currentVisibleNode: any;
  setCurrentVisibleNode: any;
  nodes: { [inodeId: string]: INode };
  unlinkVisible: any;
  editStructuredProperty: any;
  confirmIt: any;
  logChange: any;
  cloneNode?: any;
  openAddCollection: any;
  setOpenAddCollection: any;
  clonedNodesQueue: any;
  setEditableProperty: any;
  unlinkElement: any;
  addACloneNodeQueue: any;
  selectedProperty: string;
  setModifiedOrder: any;
  glowIds: Set<string>;
  scrollToElement: (elementId: string) => void;
  selectedCollection: string;
  handleCloseAddLinksModel: any;
  onSave: any;
  isSaving: any;
  addedElements: any;
  removedElements: any;
  setSearchValue: any;
  searchValue: any;
  searchResultsForSelection: any;
  checkedItems: any;
  setCheckedItems: any;
  setCheckedItemsCopy: any;
  checkedItemsCopy: any;
  handleCloning: any;
  user: any;
  selectFromTree: any;
  expandedNodes: any;
  setExpandedNodes: any;
  handleToggle: any;
  getPath: any;
  handleSaveLinkChanges: any;
  checkDuplicateTitle: any;
  cloning: any;
  setClonedNodesQueue: any;
  newOnes: any;
  setNewOnes: any;
  loadingIds: any;
  setLoadingIds: any;
  saveNewSpecialization: any;
  editableProperty: any;
  onGetPropertyValue: any;
  setRemovedElements: any;
  setAddedElements: any;
  skillsFuture: boolean;
<<<<<<< HEAD
  // partsInheritance: { [nodeId: string]: { title: string; fullPart: boolean } };
  setNodes?: any;
=======
  partsInheritance: { [nodeId: string]: { title: string; fullPart: boolean } };
  enableEdit: boolean;
>>>>>>> 8c5ce2bc
}) => {
  const db = getFirestore();
  const [{ user }] = useAuth();

  const [editCollection, setEditCollection] = useState<string | null>(null);
  const [newEditCollection, setNewEditCollection] = useState("");

  const theme = useTheme();
  const BUTTON_COLOR = theme.palette.mode === "dark" ? "#373739" : "#dde2ea";

  // Helper function to update local node state
  const updateLocalNode = (nodeId: string, updatedNodeData: Partial<INode>) => {
    if (setNodes) {
      setNodes((prev: { [x: string]: any; }) => ({
        ...prev,
        [nodeId]: { ...prev[nodeId], ...updatedNodeData }
      }));
    }
  };

  // Helper function to refetch and update node data after inheritance operations
  const refetchAndUpdateNode = async (nodeId: string) => {
    try {
      const nodeDoc = await getDoc(doc(collection(db, NODES), nodeId));
      if (nodeDoc.exists()) {
        updateLocalNode(nodeId, nodeDoc.data() as Partial<INode>);
      }
    } catch (error) {
      console.error("Error refetching node:", error);
    }
  };

  const handleCollectionSorting = useCallback(
    async (e: any) => {
      try {
        const sourceIndex = e.source.index;
        const destinationIndex = e.destination.index;

        if (sourceIndex === undefined || destinationIndex === undefined) {
          throw new Error("Invalid source or destination index");
        }

        if (model) {
          setEditableProperty((prev: ICollection[]) => {
            const newArray = [...prev];
            const [movedElement] = newArray.splice(sourceIndex, 1);
            newArray.splice(destinationIndex, 0, movedElement);
            return newArray;
          });
          setModifiedOrder(true);
          return;
        }
        const nodeData = { ...currentVisibleNode } as INode;
        let propertyValue: ICollection[] | null = null;

        if (
          property !== "specializations" &&
          property !== "generalizations" &&
          nodeData.inheritance &&
          nodeData.inheritance[property]?.ref
        ) {
          const nodeId = nodeData.inheritance[property].ref;
          const inheritedNode = nodes[nodeId as string];

          nodeData.properties[property] = JSON.parse(
            JSON.stringify(inheritedNode.properties[property]),
          );
        }

        if (property === "specializations" || property === "generalizations") {
          propertyValue = [...(nodeData[property] || [])];
        } else if (Array.isArray(nodeData.properties[property])) {
          propertyValue = [...(nodeData.properties[property] || [])];
        }

        if (propertyValue) {
          const newArray = [...propertyValue];
          const [movedElement] = newArray.splice(sourceIndex, 1);
          newArray.splice(destinationIndex, 0, movedElement);
          const nodeRef = doc(collection(db, NODES), currentVisibleNode?.id);

          if (
            property === "specializations" ||
            property === "generalizations"
          ) {
            updateDoc(nodeRef, {
              [property]: newArray,
            });
          } else {
            if (nodeData.inheritance) {
              nodeData.inheritance[property].ref = null;
            }
            updateDoc(nodeRef, {
              [`properties.${property}`]: newArray,
              [`inheritance.${property}.ref`]: null,
            });

            if (property === "parts") {
              // Handle parts inheritance separately
              await updatePartsAndInheritance(currentVisibleNode?.id, nodes, user);
              // Refetch the updated node to update local state
              await refetchAndUpdateNode(currentVisibleNode?.id);
            } else {
              updateInheritance({
                nodeId: currentVisibleNode?.id,
                updatedProperties: [property],
                db,
              });
            }
          }
        }
      } catch (error: any) {
        console.error(error);
        recordLogs({
          type: "error",
          error: JSON.stringify({
            name: error.name,
            message: error.message,
            stack: error.stack,
          }),
          nodeId: currentVisibleNode?.id,
        });
      }
    },
    [property, currentVisibleNode],
  );

  const handleSorting = useCallback(
    async (
      result: DropResult,
      property: string,
      propertyValue: ICollection[],
    ) => {
      try {
        // Destructure properties from the result object
        const { source, destination, draggableId, type } = result;

        // If there is no destination, no sorting needed

        if (!destination || !user?.uname) {
          return;
        }

        // Extract the source and destination collection IDs
        const { droppableId: sourceCollection } = source; // The source collection
        const { droppableId: destinationCollection } = destination; // The destination collection
        const sourceCollectionIndex = Number(sourceCollection);
        const destinationCollectionIndex = Number(destinationCollection);
        if (model) {
          setEditableProperty((prev: ICollection[]) => {
            const nodeIdx = prev[sourceCollectionIndex].nodes.findIndex(
              (link: ILinkNode) => link.id === draggableId,
            );
            const moveValue = prev[sourceCollectionIndex].nodes[nodeIdx];

            // Remove the item from the source category
            prev[sourceCollectionIndex].nodes.splice(nodeIdx, 1);

            // Move the item to the destination category
            prev[destinationCollectionIndex].nodes.splice(
              destination.index,
              0,
              moveValue,
            );
            return prev;
          });
          setModifiedOrder(true);
          return;
        }
        // Ensure defined source and destination categories
        if (sourceCollection && destinationCollection && propertyValue) {
          // Ensure nodeData exists

          const previousValue = JSON.parse(JSON.stringify(propertyValue));

          if (!propertyValue) return;
          // Find the index of the draggable item in the source category

          const nodeIdx = propertyValue[sourceCollectionIndex].nodes.findIndex(
            (link: ILinkNode) => link.id === draggableId,
          );

          // If the draggable item is found in the source category
          if (nodeIdx !== -1) {
            const moveValue =
              propertyValue[sourceCollectionIndex].nodes[nodeIdx];

            // Remove the item from the source category
            propertyValue[sourceCollectionIndex].nodes.splice(nodeIdx, 1);

            // Move the item to the destination category
            propertyValue[destinationCollectionIndex].nodes.splice(
              destination.index,
              0,
              moveValue,
            );
          }
          // Update the nodeData with the new property values
          const nodeRef = doc(collection(db, NODES), currentVisibleNode?.id);
          if (
            property === "specializations" ||
            property === "generalizations"
          ) {
            updateDoc(nodeRef, {
              [property]: propertyValue,
            });
          } else {
            updateDoc(nodeRef, {
              [`properties.${property}`]: propertyValue,
              [`inheritance.${property}.ref`]: null,
            });
            if (property === "parts") {
              // Handle parts inheritance separately
              await updatePartsAndInheritance(currentVisibleNode?.id, nodes, user);
              // Refetch the updated node to update local state
              await refetchAndUpdateNode(currentVisibleNode?.id);
            } else {
              updateInheritance({
                nodeId: currentVisibleNode?.id,
                updatedProperties: [property],
                db,
              });
            }
          }

          saveNewChangeLog(db, {
            nodeId: currentVisibleNode?.id,
            modifiedBy: user?.uname,
            modifiedProperty: property,
            previousValue,
            newValue: propertyValue,
            modifiedAt: new Date(),
            changeType: "sort elements",
            changeDetails: {
              draggableNodeId: draggableId,
              source,
              destination,
            },
            fullNode: currentVisibleNode,
            skillsFuture,
          });

          // Record a log of the sorting action
          recordLogs({
            action: "sort elements",
            field: property,
            sourceCategory: sourceCollection,
            destinationCategory: destinationCollection,
            nodeId: currentVisibleNode?.id,
          });
        }
      } catch (error: any) {
        // Log any errors that occur during the sorting process
        console.error(error);
        recordLogs({
          type: "error",
          error: JSON.stringify({
            name: error.name,
            message: error.message,
            stack: error.stack,
          }),
        });
      }
    },
    [currentVisibleNode, db, nodes, recordLogs, property],
  );

  const addCollection = useCallback(
    async (newCollection: string) => {
      try {
        if (
          newCollection.toLowerCase() === "main" ||
          newCollection.toLowerCase() === "default"
        ) {
          return;
        }
        setOpenAddCollection(false);
        if (!newCollection || !user?.uname) return;

        const nodeDoc = await getDoc(
          doc(collection(db, NODES), currentVisibleNode?.id),
        );
        if (!nodeDoc.exists()) return;

        const nodeData = nodeDoc.data();
        const isSpecialization =
          property === "specializations" || property === "generalizations";

        const propertyPath = isSpecialization
          ? property
          : `properties.${property}`;

        const existIndex = nodeData[propertyPath].findIndex(
          (c: ICollection) => c.collectionName === newCollection,
        );
        // Check if the collection already exists
        if (existIndex !== -1) {
          confirmIt(
            `This category already exists under the property ${property}`,
            "Ok",
            "",
          );
          return;
        }

        // Create a deep copy of the previous value for logs
        let previousValue = JSON.parse(
          JSON.stringify(
            isSpecialization
              ? nodeData[propertyPath] || {}
              : nodeData.properties[property] || {},
          ),
        );

        // Add new collection
        if (isSpecialization) {
          nodeData[propertyPath].unshift({
            collectionName: newCollection,
            nodes: [],
          });
        } else {
          nodeData.properties[property].unshift({
            collectionName: newCollection,
            nodes: [],
          });
        }

        // Log the new collection addition
        logChange("add collection", null, newCollection, nodeDoc, property);

        // Update inheritance if necessary
        if (!isSpecialization) {
          if (property === "parts") {
            await updatePartsAndInheritance(nodeDoc.id, nodes, user);
            // Refetch the updated node to update local state
            await refetchAndUpdateNode(currentVisibleNode?.id);
          } else {
            updateInheritance({
              nodeId: nodeDoc.id,
              updatedProperties: [property],
              db,
            });
          }
        }

        // Update the node document with the new collection
        const updateData = {
          [propertyPath]: isSpecialization
            ? nodeData[propertyPath]
            : nodeData.properties[property],
        };
        await updateDoc(nodeDoc.ref, updateData);

        // Save the change log
        saveNewChangeLog(db, {
          nodeId: currentVisibleNode?.id,
          modifiedBy: user?.uname,
          modifiedProperty: property,
          previousValue,
          newValue: nodeData[propertyPath] || nodeData.properties[property],
          modifiedAt: new Date(),
          changeType: "add collection",
          fullNode: currentVisibleNode,
          changeDetails: {
            addedCollection: newCollection || "",
          },
          skillsFuture,
        });
      } catch (error: any) {
        console.error(error);
        recordLogs({
          type: "error",
          error: JSON.stringify({
            name: error.name,
            message: error.message,
            stack: error.stack,
          }),
          at: "addCollection",
        });
      }
    },
    [user?.uname, db, currentVisibleNode?.id, property],
  );
  const saveNewAndSwapIt = (newPartTitle: string, partId: string) => {
    try {
      if (model && addACloneNodeQueue) {
        const newId = addACloneNodeQueue(partId, newPartTitle);
        replaceWith(newId, partId);
        return;
      }
      if (property === "parts" && cloneNode) {
        const nodeId = partId;
        const newId = doc(collection(db, NODES)).id;
        const clonedNode = cloneNode(nodeId, newPartTitle, newId, property);

        replaceWith(newId, partId);
      }
    } catch (error) {
      console.error(error);
    }
  };
  const replaceWith = useCallback(
    async (partId: string, id: string) => {
      try {
        scrollToElement(partId);
        if (model) {
          setEditableProperty((prev: ICollection[]) => {
            const _prev = [...prev];
            const elementIdx = _prev[0].nodes.findIndex((n) => n.id === id);
            const existIdx = _prev[0].nodes.findIndex((n) => n.id === partId);
            if (existIdx === -1) {
              _prev[0].nodes[elementIdx].id = partId;
            }
            return _prev;
          });
          return;
        }

        if (property === "parts" && currentVisibleNode?.id) {
          const elementIdx = propertyValue[0].nodes.findIndex(
            (n: { id: string }) => n.id === id,
          );
          const existIdx = propertyValue[0].nodes.findIndex(
            (n: { id: string }) => n.id === partId,
          );
          if (existIdx === -1) {
            propertyValue[0].nodes[elementIdx].id = partId;
            const nodeRef = doc(collection(db, NODES), currentVisibleNode?.id);

            updateDoc(nodeRef, {
              "properties.parts": propertyValue,
            });
            if (nodes[currentVisibleNode?.id]?.inheritance?.parts?.ref) {
              await updatePartsAndInheritance(currentVisibleNode?.id, nodes, user);
              // Refetch the updated node to update local state
              await refetchAndUpdateNode(currentVisibleNode?.id);
            }
          }
        }
      } catch (error) {
        console.error(error);
      }
    },
    [currentVisibleNode?.id, db, property, propertyValue, model],
  );
  const saveEditCollection = useCallback(
    async (newCollection: string) => {
      try {
        if (!newCollection || !user?.uname || newCollection === editCollection)
          return;

        const nodeDoc = await getDoc(
          doc(collection(db, NODES), currentVisibleNode?.id),
        );
        if (!nodeDoc.exists()) return;

        const nodeData = nodeDoc.data();
        const isSpecialization =
          property === "specializations" || property === "generalizations";

        const propertyPath = isSpecialization
          ? property
          : `properties.${property}`;

        // Create a deep copy of the previous value for logs
        let previousValue = JSON.parse(
          JSON.stringify(
            isSpecialization
              ? nodeData[propertyPath]
              : nodeData.properties[property] || {},
          ),
        );

        // Find the collection to be edited
        if (isSpecialization) {
          const collection = nodeData[propertyPath].find(
            (c: ICollection) => c.collectionName === editCollection,
          );
          if (collection) {
            collection.collectionName = newCollection;
          }
        } else {
          const collection = nodeData.properties[property].find(
            (c: ICollection) => c.collectionName === editCollection,
          );
          if (collection) {
            collection.collectionName = newCollection;
          }
        }

        // Log the edited category
        logChange(
          "Edited a category",
          editCollection,
          newCollection,
          nodeDoc,
          property,
        );

        // Update inheritance if necessary
        if (!isSpecialization) {
          if (property === "parts") {
            await updatePartsAndInheritance(nodeDoc.id, nodes, user);
            // Refetch the updated node to update local state
            await refetchAndUpdateNode(currentVisibleNode?.id);
          } else {
            updateInheritance({
              nodeId: nodeDoc.id,
              updatedProperties: [property],
              db,
            });
          }
        }

        // Update the node document with the edited collection
        const updateData = {
          [propertyPath]: isSpecialization
            ? nodeData[propertyPath]
            : nodeData.properties[property],
        };

        setEditableProperty((prev: ICollection[]) => {
          const _prev = [...prev];
          const collection = _prev.find(
            (c: ICollection) => c.collectionName === editCollection,
          );
          if (collection) {
            collection.collectionName = newCollection;
          }
          return _prev;
        });
        await updateDoc(nodeDoc.ref, updateData);

        // Save the change log
        saveNewChangeLog(db, {
          nodeId: currentVisibleNode?.id,
          modifiedBy: user?.uname,
          modifiedProperty: property,
          previousValue,
          newValue: nodeData[propertyPath] || nodeData.properties[property],
          modifiedAt: new Date(),
          changeType: "edit collection",
          fullNode: currentVisibleNode,
          changeDetails: {
            modifiedCollection: editCollection || "",
            newValue: newCollection,
          },
          skillsFuture,
        });
      } catch (error: any) {
        console.error(error);
        recordLogs({
          type: "error",
          error: JSON.stringify({
            name: error.name,
            message: error.message,
            stack: error.stack,
          }),
          at: "saveEditCollection",
        });
      }
      setEditCollection(null);
    },
    [property, editCollection, user?.uname],
  );
  const deleteCollection = useCallback(
    async (property: string, collectionIdx: number, collectionName: string) => {
      if (
        user?.uname &&
        (await confirmIt(
          `Are you sure you want to delete the collection ${collectionName}?`,
          "Delete Collection",
          "Keep Collection",
        ))
      ) {
        try {
          const nodeDoc = await getDoc(
            doc(collection(db, NODES), currentVisibleNode?.id),
          );
          if (nodeDoc.exists()) {
            let previousValue = null;
            const nodeData = nodeDoc.data();
            const isSpecialization =
              property === "specializations" || property === "generalizations";

            const propertyPath = isSpecialization
              ? property
              : `properties.${property}`;

            // Handle collection deletion for both 'specializations' and other properties
            previousValue = JSON.parse(
              JSON.stringify(
                isSpecialization
                  ? nodeData[propertyPath]
                  : nodeData.properties[property],
              ),
            );

            // Merge the category into "main" and delete the category
            if (isSpecialization) {
              let mainCollectionIdx = nodeData[propertyPath].findIndex(
                (c: { collectionName: string }) => c.collectionName === "main",
              );

              if (mainCollectionIdx === -1) {
                nodeData[propertyPath].push({
                  collectionName: "main",
                  nodes: [],
                });
                mainCollectionIdx = nodeData[propertyPath].length - 1;
              }

              nodeData[propertyPath][mainCollectionIdx].nodes = [
                ...(nodeData[propertyPath][mainCollectionIdx].nodes || []),
                ...nodeData[propertyPath][collectionIdx].nodes,
              ];
              nodeData[propertyPath].splice(collectionIdx, 1);
            } else {
              let mainCollectionIdx = nodeData.properties[property].findIndex(
                (c: { collectionName: string }) => c.collectionName === "main",
              );
              if (mainCollectionIdx === -1) {
                nodeData.properties[property].push({
                  collectionName: "main",
                  nodes: [],
                });
                mainCollectionIdx = nodeData.properties[property].length - 1;
              }
              nodeData.properties[property][mainCollectionIdx] = [
                ...(nodeData.properties[property][mainCollectionIdx].nodes ||
                  []),
                ...nodeData.properties[property][collectionIdx].nodes,
              ];
              nodeData.properties[property].splice(collectionIdx, 1);
            }

            // Prepare the updated document data
            const updateData = {
              [propertyPath]: isSpecialization
                ? nodeData[propertyPath]
                : nodeData.properties[property],
            };

            // Update the node document
            await updateDoc(nodeDoc.ref, updateData);

            // Update parts inheritance if necessary
            if (!isSpecialization && property === "parts") {
              await updatePartsAndInheritance(nodeDoc.id, nodes, user);
            }

            recordLogs({
              action: "Deleted a collection",
              category: collectionIdx,
              node: nodeDoc.id,
            });

            // Log the changes
            saveNewChangeLog(db, {
              nodeId: currentVisibleNode?.id,
              modifiedBy: user?.uname,
              modifiedProperty: property,
              previousValue,
              newValue: isSpecialization
                ? nodeData[propertyPath]
                : nodeData.properties[property],
              modifiedAt: new Date(),
              changeType: "delete collection",
              fullNode: currentVisibleNode,
              changeDetails: {
                deletedCollection: collectionName || "",
              },
              skillsFuture,
            });
          }
        } catch (error: any) {
          console.error("error", error);
          recordLogs({
            type: "error",
            error: JSON.stringify({
              name: error.name,
              message: error.message,
              stack: error.stack,
            }),
            at: "deleteCollection",
          });
        }
      }
    },
    [confirmIt, currentVisibleNode, db, user?.uname],
  );
  const handleEditCollection = (collectionName: string) => {
    setEditCollection(collectionName);
    setNewEditCollection(collectionName);
  };

  return (
    <Box
      sx={{
        p: "15px",
        pt: 0,
      }}
    >
      {openAddCollection && (
        <NewCollection
          onAdd={addCollection}
          onCancel={() => {
            setOpenAddCollection(false);
          }}
        />
      )}

      <DragDropContext
        onDragEnd={(e) => {
          if (locked || !!selectedDiffNode || !!currentImprovement) return;
          if (e.type === "CATEGORY") {
            handleCollectionSorting(e);
          } else {
            handleSorting(e, property, propertyValue);
          }
        }}
      >
        {/* Droppable for categories */}
        <Droppable droppableId="categories" type="CATEGORY">
          {(provided) => (
            <Box ref={provided.innerRef} {...provided.droppableProps}>
              {property !== "isPartOf" && Array.isArray(propertyValue) && propertyValue.map(
                (collection: ICollection, collectionIndex: number) => {
                  return (
                    <Draggable
                      key={collection.collectionName + collectionIndex}
                      draggableId={`${collectionIndex}`}
                      index={collectionIndex}
                      isDragDisabled={
                        property !== "specializations" || !enableEdit
                      }
                    >
                      {(provided) => (
                        <Paper
                          ref={provided.innerRef}
                          {...provided.draggableProps}
                          {...provided.dragHandleProps}
                          id={`${collectionIndex}`}
                          sx={{
                            mt: "15px",
                            borderRadius: "20px",
                            border:
                              selectedCollection ===
                                collection.collectionName &&
                              selectedProperty === property
                                ? "2px solid green"
                                : "",
                          }}
                          elevation={property !== "specializations" ? 0 : 3}
                        >
                          {property === "specializations" && (
                            <Box>
                              {editCollection === null ||
                              editCollection !== collection.collectionName ? (
                                <Box
                                  sx={{
                                    display: "flex",
                                    alignItems: "center",
                                    background: (theme: any) =>
                                      theme.palette.mode === "dark"
                                        ? "#242425"
                                        : "#d0d5dd",
                                    borderTopLeftRadius: "21px",
                                    borderTopRightRadius: "21px",
                                    m: 0,
                                    p: 2,
                                    gap: "10px",
                                    backgroundColor: getCategoryStyle(
                                      collection.collectionName,
                                    ),
                                  }}
                                >
                                  {selectedDiffNode &&
                                  selectedDiffNode.changeType ===
                                    "edit collection" &&
                                  selectedDiffNode.changeDetails
                                    .modifiedCollection ===
                                    collection.collectionName ? (
                                    <Box sx={{ display: "flex" }}>
                                      <Typography
                                        sx={{
                                          fontWeight: "bold",
                                          mr: "13px",
                                          color: "red",
                                          textDecoration: "line-through",
                                        }}
                                      >
                                        {capitalizeFirstLetter(
                                          collection.collectionName,
                                        )}
                                      </Typography>
                                      <Typography
                                        sx={{
                                          fontWeight: "bold",
                                          mr: "13px",
                                          color: "green",
                                        }}
                                      >
                                        {capitalizeFirstLetter(
                                          selectedDiffNode.changeDetails
                                            .newValue,
                                        )}
                                      </Typography>
                                    </Box>
                                  ) : collection.collectionName !== "main" ? (
                                    <Typography
                                      sx={{
                                        fontWeight: "bold",
                                        mr: "13px",
                                      }}
                                    >
                                      {capitalizeFirstLetter(
                                        collection.collectionName,
                                      )}
                                    </Typography>
                                  ) : (
                                    <></>
                                  )}
                                  {!selectedDiffNode &&
                                    collection.collectionName !== "main" &&
                                    !currentImprovement &&
                                    !model && (
                                      <Box
                                        sx={{
                                          display: !enableEdit
                                            ? "none"
                                            : "flex",
                                          ml: "auto",
                                          gap: "5px",
                                        }}
                                      >
                                        <Tooltip title="Edit collection title">
                                          <IconButton
                                            onClick={() => {
                                              handleEditCollection(
                                                collection.collectionName,
                                              );
                                            }}
                                          >
                                            <EditIcon />
                                          </IconButton>
                                        </Tooltip>

                                        <Tooltip title="Delete collection">
                                          <IconButton
                                            onClick={() =>
                                              deleteCollection(
                                                property,
                                                collectionIndex,
                                                collection.collectionName,
                                              )
                                            }
                                          >
                                            <DeleteIcon />
                                          </IconButton>
                                        </Tooltip>
                                      </Box>
                                    )}{" "}
                                  {selectedProperty === property &&
                                    !!selectedCollection &&
                                    selectedCollection ===
                                      collection.collectionName && (
                                      <Box
                                        sx={{
                                          display: "flex",
                                          pt: 0,
                                          ml: "auto",
                                          gap: "14px",
                                        }}
                                      >
                                        <Tooltip title={"Close Editing"}>
                                          <IconButton
                                            onClick={handleCloseAddLinksModel}
                                            sx={{
                                              borderRadius: "25px",
                                              backgroundColor: "red",
                                            }}
                                          >
                                            <CloseIcon
                                              sx={{ color: "white" }}
                                            />
                                          </IconButton>
                                        </Tooltip>
                                        {/*<LoadingButton
                                          size="small"
                                          onClick={onSave}
                                          loading={isSaving}
                                          color="success"
                                          variant="contained"
                                          sx={{
                                            borderRadius: "25px",
                                            color: "white",
                                          }}
                                          disabled={
                                            addedElements.size === 0 &&
                                            removedElements.size === 0
                                          }
                                        >
                                          Save
                                        </LoadingButton> */}
                                      </Box>
                                    )}
                                </Box>
                              ) : editCollection ===
                                collection.collectionName ? (
                                <Box
                                  sx={{
                                    display: "flex",
                                    alignItems: "center",
                                    background: (theme: any) =>
                                      theme.palette.mode === "dark"
                                        ? "#242425"
                                        : "#d0d5dd",
                                    borderTopLeftRadius: "21px",
                                    borderTopRightRadius: "21px",
                                    m: 0,
                                    p: 2,
                                    gap: "10px",
                                    backgroundColor: getCategoryStyle(
                                      collection.collectionName,
                                    ),
                                  }}
                                >
                                  <TextField
                                    sx={{ p: 0 }}
                                    fullWidth
                                    placeholder="Edit collection..."
                                    onChange={(e) =>
                                      setNewEditCollection(e.target.value)
                                    }
                                    autoFocus
                                    onKeyDown={(e) => {
                                      if (e.key === "Enter") {
                                        if (
                                          newEditCollection.trim() &&
                                          collection.collectionName !==
                                            newEditCollection
                                        ) {
                                          saveEditCollection(newEditCollection);
                                        }
                                      }
                                      if (e.key === "Escape") {
                                        setEditCollection(null);
                                        setNewEditCollection("");
                                      }
                                    }}
                                    value={newEditCollection}
                                  />
                                  <Tooltip title="Save">
                                    <IconButton
                                      onClick={() => {
                                        saveEditCollection(newEditCollection);
                                      }}
                                      disabled={
                                        !newEditCollection ||
                                        collection.collectionName ===
                                          newEditCollection
                                      }
                                      sx={{ ml: "5px" }}
                                    >
                                      <DoneIcon
                                        sx={{
                                          color:
                                            !newEditCollection ||
                                            collection.collectionName ===
                                              newEditCollection
                                              ? "gray"
                                              : "green",
                                        }}
                                      />
                                    </IconButton>
                                  </Tooltip>
                                  <Tooltip title="Cancel">
                                    <IconButton
                                      onClick={() => {
                                        setEditCollection(null);
                                        setNewEditCollection("");
                                      }}
                                      sx={{ ml: "5px" }}
                                    >
                                      <CloseIcon sx={{ color: "red" }} />
                                    </IconButton>
                                  </Tooltip>
                                </Box>
                              ) : (
                                <></>
                              )}
                            </Box>
                          )}

                          <List sx={{ p: 1 }}>
                            <Droppable
                              droppableId={`${collectionIndex}`}
                              type="LINK"
                            >
                              {(provided, snapshot) => (
                                <Box
                                  {...provided.droppableProps}
                                  ref={provided.innerRef}
                                  sx={{
                                    backgroundColor: snapshot.isDraggingOver
                                      ? (theme) =>
                                          theme.palette.mode === "light"
                                            ? DESIGN_SYSTEM_COLORS.gray250
                                            : DESIGN_SYSTEM_COLORS.notebookG400
                                      : "",
                                    borderRadius: "18px",
                                    userSelect: "none",
                                  }}
                                >
                                  {propertyValue[collectionIndex].nodes.length >
<<<<<<< HEAD
                                    0 && (property !== "parts" || 
                                      !nodes[currentVisibleNode.id]?.inheritanceParts ||
                                      propertyValue[collectionIndex].nodes.some((link: ILinkNode) => 
                                        !nodes[currentVisibleNode.id].inheritanceParts!.hasOwnProperty(link.id)
                                      )
                                    ) ? (
                                    propertyValue[collectionIndex].nodes
                                      .filter((link: ILinkNode) => {
                                        // For parts property, filter out nodes that are in inheritanceParts
                                        if (property === "parts" && nodes[currentVisibleNode.id]?.inheritanceParts) {
                                          return !nodes[currentVisibleNode.id].inheritanceParts.hasOwnProperty(link.id);
                                        }
                                        return true;
                                      })
                                      .map(
                                        (link: ILinkNode, index: number) => (
                                          <Draggable
                                            key={link.randomId || link.id}
                                            draggableId={link.id}
                                            index={index}
                                          >
                                            {(provided) => (
                                              <LinkNode
                                                provided={provided}
                                                navigateToNode={navigateToNode}
                                                setSnackbarMessage={
                                                  setSnackbarMessage
                                                }
                                                currentVisibleNode={
                                                  currentVisibleNode
                                                }
                                                setCurrentVisibleNode={
                                                  setCurrentVisibleNode
                                                }
                                                sx={{ pl: 1 }}
                                                link={link}
                                                property={property}
                                                title={getTitle(nodes, link.id)}
                                                nodes={nodes}
                                                linkIndex={index}
                                              /* unlinkVisible={unlinkVisible(
                                                link.id,
                                              )} */
                                                linkLocked={false}
                                                locked={
                                                  locked || !!currentImprovement
                                                }
                                                user={user}
                                                collectionIndex={collectionIndex}
                                                selectedDiffNode={
                                                  selectedDiffNode
                                                }
                                                replaceWith={replaceWith}
                                                saveNewAndSwapIt={
                                                  saveNewAndSwapIt
                                                }
                                                clonedNodesQueue={
                                                  clonedNodesQueue
                                                }
                                                unlinkElement={unlinkElement}
                                                selectedProperty={
                                                  selectedProperty
                                                }
                                                glowIds={glowIds}
                                                skillsFuture={skillsFuture}
                                                currentImprovement={
                                                  currentImprovement
                                                }
                                                // partsInheritance={
                                                //   partsInheritance
                                                // }
                                                setNodes={setNodes}
                                              />
                                            )}
                                          </Draggable>
                                        ),
                                      )
=======
                                  0 ? (
                                    propertyValue[collectionIndex].nodes.map(
                                      (link: ILinkNode, index: number) => (
                                        <Draggable
                                          key={link.randomId || link.id}
                                          draggableId={link.id}
                                          index={index}
                                          isDragDisabled={!enableEdit}
                                        >
                                          {(provided) => (
                                            <LinkNode
                                              provided={provided}
                                              navigateToNode={navigateToNode}
                                              setSnackbarMessage={
                                                setSnackbarMessage
                                              }
                                              currentVisibleNode={
                                                currentVisibleNode
                                              }
                                              setCurrentVisibleNode={
                                                setCurrentVisibleNode
                                              }
                                              sx={{ pl: 1 }}
                                              link={link}
                                              property={property}
                                              title={getTitle(nodes, link.id)}
                                              nodes={nodes}
                                              linkIndex={index}
                                              /* unlinkVisible={unlinkVisible(
                                                link.id,
                                              )} */
                                              linkLocked={false}
                                              locked={
                                                locked || !!currentImprovement
                                              }
                                              user={user}
                                              collectionIndex={collectionIndex}
                                              selectedDiffNode={
                                                selectedDiffNode
                                              }
                                              replaceWith={replaceWith}
                                              saveNewAndSwapIt={
                                                saveNewAndSwapIt
                                              }
                                              clonedNodesQueue={
                                                clonedNodesQueue
                                              }
                                              unlinkElement={unlinkElement}
                                              selectedProperty={
                                                selectedProperty
                                              }
                                              glowIds={glowIds}
                                              skillsFuture={skillsFuture}
                                              currentImprovement={
                                                currentImprovement
                                              }
                                              partsInheritance={
                                                partsInheritance
                                              }
                                              loadingIds={loadingIds}
                                              saveNewSpecialization={
                                                saveNewSpecialization
                                              }
                                              enableEdit={enableEdit}
                                              setClonedNodesQueue={
                                                setClonedNodesQueue
                                              }
                                            />
                                          )}
                                        </Draggable>
                                      ),
                                    )
>>>>>>> 8c5ce2bc
                                  ) : (
                                    <Typography
                                      variant="body2"
                                      sx={{
                                        p: 2,
                                        color: "text.secondary",
                                        textAlign: "center",
                                      }}
                                    >
                                      {collection.collectionName === "main"
                                        ? ""
                                        : "No items"}
                                    </Typography>
                                  )}
                                  {/* Display inherited parts from inheritanceParts if this is a parts property */}
                                  {property === "parts" && nodes[currentVisibleNode.id]?.inheritanceParts && Object.entries(nodes[currentVisibleNode.id].inheritanceParts).map(([nodeId, inheritanceInfo]) => {
                                    if (!inheritanceInfo) return null;
                                    
                                    const info = inheritanceInfo as { inheritedFromTitle: string; inheritedFromId: string };
                                    
                                    return (
                                      <LinkNode
                                        key={`inherited-${nodeId}`}
                                        provided={{}}
                                        navigateToNode={navigateToNode}
                                        setSnackbarMessage={setSnackbarMessage}
                                        currentVisibleNode={currentVisibleNode}
                                        setCurrentVisibleNode={setCurrentVisibleNode}
                                        sx={{ pl: 1 }}
                                        link={{ 
                                          id: nodeId, 
                                          inheritedFrom: info.inheritedFromTitle
                                        }}
                                        property={property}
                                        title={getTitle(nodes, nodeId)}
                                        nodes={nodes}
                                        linkIndex={-1} // -1 indicates inherited part
                                        linkLocked={false}
                                        locked={locked || !!currentImprovement}
                                        user={user}
                                        collectionIndex={collectionIndex}
                                        selectedDiffNode={selectedDiffNode}
                                        replaceWith={replaceWith}
                                        saveNewAndSwapIt={saveNewAndSwapIt}
                                        clonedNodesQueue={clonedNodesQueue}
                                        unlinkElement={unlinkElement}
                                        selectedProperty={selectedProperty}
                                        glowIds={glowIds}
                                        skillsFuture={skillsFuture}
                                        currentImprovement={currentImprovement}
                                        setNodes={setNodes}
                                      />
                                    );
                                  })}
                                  {provided.placeholder}
                                </Box>
                              )}
                            </Droppable>
                          </List>

                          {handleCloseAddLinksModel &&
                            selectedProperty === property &&
                            !!selectedProperty &&
                            selectedCollection ===
                              collection.collectionName && (
                              <SelectModelModal
                                onSave={onSave}
                                currentVisibleNode={currentVisibleNode}
                                nodes={nodes}
                                handleCloseAddLinksModel={
                                  handleCloseAddLinksModel
                                }
                                selectedProperty={selectedProperty}
                                setSearchValue={setSearchValue}
                                searchValue={searchValue}
                                searchResultsForSelection={
                                  searchResultsForSelection
                                }
                                checkedItems={checkedItems}
                                setCheckedItems={setCheckedItems}
                                setCheckedItemsCopy={setCheckedItemsCopy}
                                checkedItemsCopy={checkedItemsCopy}
                                handleCloning={handleCloning}
                                user={user}
                                selectFromTree={selectFromTree}
                                expandedNodes={expandedNodes}
                                setExpandedNodes={setExpandedNodes}
                                handleToggle={handleToggle}
                                getPath={getPath}
                                handleSaveLinkChanges={handleSaveLinkChanges}
                                checkDuplicateTitle={checkDuplicateTitle}
                                cloning={cloning}
                                setClonedNodesQueue={setClonedNodesQueue}
                                newOnes={newOnes}
                                setNewOnes={setNewOnes}
                                loadingIds={loadingIds}
                                setLoadingIds={setLoadingIds}
                                editableProperty={editableProperty}
                                onGetPropertyValue={onGetPropertyValue}
                                setRemovedElements={setRemovedElements}
                                setAddedElements={setAddedElements}
                                clonedNodesQueue={clonedNodesQueue}
                                isSaving={isSaving}
                                scrollToElement={scrollToElement}
                                addACloneNodeQueue={addACloneNodeQueue}
                                removedElements={removedElements}
                                addedElements={addedElements}
                                setCurrentVisibleNode={setCurrentVisibleNode}
                                setEditableProperty={setEditableProperty}
                                locked={locked}
                                selectedDiffNode={selectedDiffNode}
                                confirmIt={confirmIt}
                                currentImprovement={currentImprovement}
                                selectedCollection={selectedCollection}
                                skillsFuture={skillsFuture}
                                saveNewSpecialization={saveNewSpecialization}
                              />
                            )}
                          {property === "specializations" &&
                            selectedProperty !== property && (
                              <Button
                                onClick={() =>
                                  editStructuredProperty(
                                    property,
                                    collection.collectionName,
                                  )
                                }
                                sx={{
                                  borderRadius: "18px",
                                  backgroundColor: BUTTON_COLOR,
                                  ":hover": {
                                    backgroundColor:
                                      theme.palette.mode === "light"
                                        ? "#f0f0f0"
                                        : "",
                                  },
                                  // ml: "auto",
                                  display: !enableEdit ? "none" : "flex",
                                }}
                                fullWidth
                                variant="outlined"
                              >
                                <AddIcon />

                                {`Add ${capitalizeFirstLetter(
                                  DISPLAY[property] || property,
                                )}`}
                              </Button>
                            )}
                        </Paper>
                      )}
                    </Draggable>
                  );
                },
              )}
              {provided.placeholder}
            </Box>
          )}
        </Droppable>
      </DragDropContext>
    </Box>
  );
};

export default CollectionStructure;<|MERGE_RESOLUTION|>--- conflicted
+++ resolved
@@ -112,13 +112,9 @@
   setRemovedElements,
   setAddedElements,
   skillsFuture,
-<<<<<<< HEAD
   // partsInheritance,
+  enableEdit,
   setNodes,
-=======
-  partsInheritance,
-  enableEdit,
->>>>>>> 8c5ce2bc
 }: {
   model?: boolean;
   locked: boolean;
@@ -181,13 +177,9 @@
   setRemovedElements: any;
   setAddedElements: any;
   skillsFuture: boolean;
-<<<<<<< HEAD
   // partsInheritance: { [nodeId: string]: { title: string; fullPart: boolean } };
+  enableEdit: boolean;
   setNodes?: any;
-=======
-  partsInheritance: { [nodeId: string]: { title: string; fullPart: boolean } };
-  enableEdit: boolean;
->>>>>>> 8c5ce2bc
 }) => {
   const db = getFirestore();
   const [{ user }] = useAuth();
@@ -1204,7 +1196,6 @@
                                   }}
                                 >
                                   {propertyValue[collectionIndex].nodes.length >
-<<<<<<< HEAD
                                     0 && (property !== "parts" || 
                                       !nodes[currentVisibleNode.id]?.inheritanceParts ||
                                       propertyValue[collectionIndex].nodes.some((link: ILinkNode) => 
@@ -1225,6 +1216,7 @@
                                             key={link.randomId || link.id}
                                             draggableId={link.id}
                                             index={index}
+                                          isDragDisabled={!enableEdit}
                                           >
                                             {(provided) => (
                                               <LinkNode
@@ -1277,71 +1269,6 @@
                                                 //   partsInheritance
                                                 // }
                                                 setNodes={setNodes}
-                                              />
-                                            )}
-                                          </Draggable>
-                                        ),
-                                      )
-=======
-                                  0 ? (
-                                    propertyValue[collectionIndex].nodes.map(
-                                      (link: ILinkNode, index: number) => (
-                                        <Draggable
-                                          key={link.randomId || link.id}
-                                          draggableId={link.id}
-                                          index={index}
-                                          isDragDisabled={!enableEdit}
-                                        >
-                                          {(provided) => (
-                                            <LinkNode
-                                              provided={provided}
-                                              navigateToNode={navigateToNode}
-                                              setSnackbarMessage={
-                                                setSnackbarMessage
-                                              }
-                                              currentVisibleNode={
-                                                currentVisibleNode
-                                              }
-                                              setCurrentVisibleNode={
-                                                setCurrentVisibleNode
-                                              }
-                                              sx={{ pl: 1 }}
-                                              link={link}
-                                              property={property}
-                                              title={getTitle(nodes, link.id)}
-                                              nodes={nodes}
-                                              linkIndex={index}
-                                              /* unlinkVisible={unlinkVisible(
-                                                link.id,
-                                              )} */
-                                              linkLocked={false}
-                                              locked={
-                                                locked || !!currentImprovement
-                                              }
-                                              user={user}
-                                              collectionIndex={collectionIndex}
-                                              selectedDiffNode={
-                                                selectedDiffNode
-                                              }
-                                              replaceWith={replaceWith}
-                                              saveNewAndSwapIt={
-                                                saveNewAndSwapIt
-                                              }
-                                              clonedNodesQueue={
-                                                clonedNodesQueue
-                                              }
-                                              unlinkElement={unlinkElement}
-                                              selectedProperty={
-                                                selectedProperty
-                                              }
-                                              glowIds={glowIds}
-                                              skillsFuture={skillsFuture}
-                                              currentImprovement={
-                                                currentImprovement
-                                              }
-                                              partsInheritance={
-                                                partsInheritance
-                                              }
                                               loadingIds={loadingIds}
                                               saveNewSpecialization={
                                                 saveNewSpecialization
@@ -1350,12 +1277,11 @@
                                               setClonedNodesQueue={
                                                 setClonedNodesQueue
                                               }
-                                            />
-                                          )}
-                                        </Draggable>
-                                      ),
-                                    )
->>>>>>> 8c5ce2bc
+                                              />
+                                            )}
+                                          </Draggable>
+                                        ),
+                                      )
                                   ) : (
                                     <Typography
                                       variant="body2"
