--- conflicted
+++ resolved
@@ -70,64 +70,12 @@
         msOverflowStyle: "none",
       }}
     >
-<<<<<<< HEAD
-      {Object.values(activeUsers)
-        .sort((a: any, b: any) => {
-          if (!a.lasChangeMadeAt) return 1;
-          if (!b.lasChangeMadeAt) return -1;
-          return (
-            new Date(b.lasChangeMadeAt.toDate()).getTime() -
-            new Date(a.lasChangeMadeAt.toDate()).getTime()
-          );
-        })
-        .filter((c: any) => c.uname !== "gemini")
-        .map((u: any) => (
-          <Tooltip
-            key={`${u.uname}`}
-            placement="left"
-            title={
-              <Box
-                sx={{
-                  display: "flex",
-                  flexWrap: "wrap",
-                  whiteSpace: "normal",
-                  p: 1,
-                }}
-              >
-                <strong
-                  style={{ marginRight: "4px" }}
-                >{`${u.fName} ${u.lName}`}</strong>
-                {u.node.id && u.node.title && (
-                  <div> {"last interacted with"}</div>
-                )}
-                {u.node.id && u.node.title && (
-                  <Link
-                    underline="hover"
-                    onClick={() => navigateToNode(u.node.id)}
-                    sx={{
-                      cursor: "pointer",
-                      mx: "5px",
-                    }}
-                  >
-                    {" "}
-                    {u.node.title}
-                  </Link>
-                )}
-                {u.node.id && u.lastInteracted && u.node.title && (
-                  <div>{timeAgo(u.lastInteracted)}</div>
-                )}
-              </Box>
-            }
-          >
-            <Button
-=======
       {userList.map((u: any) => (
         <Tooltip
           key={`${u.uname}`}
           placement="left"
           title={
             <Box
->>>>>>> aacd2c98
               sx={{
                 display: "flex",
                 flexWrap: "wrap",
