--- conflicted
+++ resolved
@@ -118,12 +118,9 @@
 import { UNCLASSIFIED } from "@components/lib/CONSTANTS";
 import DragIndicatorIcon from "@mui/icons-material/DragIndicator";
 import LinkEditor from "./LinkEditor";
-<<<<<<< HEAD
-import { updateGeneralizationsAndPartsInheritance, handlePartUnlinking } from "@components/lib/api/partsAPI";
-=======
 import { Post } from "@components/lib/utils/Post";
 import { LoadingButton } from "@mui/lab";
->>>>>>> 8c5ce2bc
+import { updateGeneralizationsAndPartsInheritance, handlePartUnlinking } from "@components/lib/api/partsAPI";
 
 const glowGreen = keyframes`
   0% {
@@ -162,15 +159,11 @@
   glowIds: Set<string>;
   skillsFuture: boolean;
   currentImprovement: any;
-<<<<<<< HEAD
   // partsInheritance: { [nodeId: string]: { title: string; fullPart: boolean } };
-  setNodes?: any;
-=======
-  partsInheritance: { [nodeId: string]: { title: string; fullPart: boolean } };
   loadingIds: any;
   saveNewSpecialization: any;
   enableEdit: boolean;
->>>>>>> 8c5ce2bc
+  setNodes?: any;
 };
 
 const LinkNode = ({
@@ -197,15 +190,11 @@
   glowIds,
   skillsFuture,
   currentImprovement,
-<<<<<<< HEAD
   // partsInheritance,
-  setNodes,
-=======
-  partsInheritance,
   loadingIds,
   saveNewSpecialization,
   enableEdit,
->>>>>>> 8c5ce2bc
+  setNodes,
 }: ILinkNodeProps) => {
   const db = getFirestore();
   const theme = useTheme();
@@ -247,7 +236,6 @@
           "Keep",
         ))
       ) {
-<<<<<<< HEAD
         // Handle parts unlinking inheritance logic
         if (property === "parts") {
           const updateLocalNode = (nodeId: string, updatedNodeData: Partial<INode>) => {
@@ -284,9 +272,6 @@
         const nodeDoc = await getDoc(
           doc(collection(db, NODES), currentVisibleNode?.id),
         );
-=======
-        const nodeDoc = await getDoc(doc(collection(db, NODES), currentNodeId));
->>>>>>> 8c5ce2bc
         if (nodeDoc.exists()) {
           const nodeData = nodeDoc.data() as any;
 
@@ -666,7 +651,7 @@
     if (selectedProperty === property) {
       unlinkElement(link.id, collectionIndex);
     }
-<<<<<<< HEAD
+    const fromModel = selectedProperty === property;
     
     // Handle inherited parts (linkIndex === -1) with special unlinking logic
     if (property === "parts" && linkIndex === -1) {
@@ -674,9 +659,6 @@
       return;
     }
     
-=======
-    const fromModel = selectedProperty === property;
->>>>>>> 8c5ce2bc
     if (property === "specializations" || property === "generalizations") {
       unlinkSpecializationOrGeneralization(
         currentVisibleNode.id,
