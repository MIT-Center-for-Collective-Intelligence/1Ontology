import React, {
  useCallback,
  useEffect,
  useMemo,
  useRef,
  useState,
} from "react";
import CloseIcon from "@mui/icons-material/Close";
import HistoryIcon from "@mui/icons-material/History";
import CircularProgress from "@mui/material/CircularProgress";
import AutoAwesomeIcon from "@mui/icons-material/AutoAwesome";
import AutoStoriesIcon from "@mui/icons-material/AutoStories";
import EditIcon from "@mui/icons-material/Edit";
import DownloadIcon from "@mui/icons-material/Download";
import {
  Avatar,
  Button,
  Divider,
  IconButton,
  LinearProgress,
  Menu,
  MenuItem,
  SvgIcon,
  TextField,
  Tooltip,
  Typography,
  useTheme,
} from "@mui/material";

import mitLogoLight from "../../../public/MIT-Logo-Small-Light.png";
import mitLogoDark from "../../../public/MIT-Logo-small-Dark.png";
import mitLogoLightLong from "../../../public/CCI-logo.gif";
import mitLogoDarkLong from "../../../public/MIT-Logo-Dark.png";
import LogoutIcon from "@mui/icons-material/Logout";
import CameraAltIcon from "@mui/icons-material/CameraAlt";
import NotificationsIcon from "@mui/icons-material/Notifications";
import OptimizedAvatar from "../Chat/OptimizedAvatar";
import DarkModeIcon from "@mui/icons-material/DarkMode";
import LightModeIcon from "@mui/icons-material/LightMode";
import useThemeChange from "@components/lib/hooks/useThemeChange";
import { DESIGN_SYSTEM_COLORS } from "@components/lib/theme/colors";
import ClearIcon from "@mui/icons-material/Clear";
import { Notifications } from "@components/components/Chat/Notifications";
import { chatChange } from "@components/client/firestore/messages.firestore";
import { INotification } from "@components/types/IChat";
import {
  createNewNode,
  diffCollections,
  generateInheritance,
  synchronizeStuff,
} from "@components/lib/utils/helpers";
import { getNotificationsSnapshot } from "@components/client/firestore/notifications.firestore";
import {
  collection,
  doc,
  getFirestore,
  onSnapshot,
  query,
  Timestamp,
  updateDoc,
} from "firebase/firestore";
import SearchSideBar from "../SearchSideBar/SearchSideBar";
import ActiveUsers from "../ActiveUsers/ActiveUsers";
import UserActivity from "../ActiveUsers/UserActivity";
import ChatSideBar from "../ChatSideBar/ChatSideBar";
import Inheritance from "../Inheritance/Inheritance";
import { SidebarButton } from "../SideBarButton/SidebarButton";
import { Box, SxProps, Theme } from "@mui/material";
import { capitalizeString } from "@components/lib/utils/string.utils";
import { getAuth } from "firebase/auth";
import { useAuth } from "../context/AuthContext";
import { isValidHttpUrl } from "@components/lib/utils/utils";
import {
  getStorage,
  uploadBytesResumable,
  getDownloadURL,
  ref as refStorage,
} from "firebase/storage";
import { NODES, USERS } from "@components/lib/firestoreClient/collections";
import { useRouter } from "next/router";
import ROUTES from "@components/lib/utils/routes";

import NodeActivity from "../ActiveUsers/NodeActivity";
import { User } from "@components/types/IAuth";
import { INode, NodeChange } from "@components/types/INode";
import Improvements from "../Improvements/Improvements";
import { CHAT_DISCUSSION_TABS, development } from "@components/lib/CONSTANTS";

import {
  compareImprovement,
  filterProposals,
} from "@components/lib/utils/copilotHelpers";
import useSelectDropdown from "@components/lib/hooks/useSelectDropdown";
import {
  copilotDeleteNode,
  copilotNewNode,
  Improvement,
  sendLLMRequest,
} from "@components/lib/utils/copilotPrompts";
import OntologyHistory from "../ActiveUsers/OntologyHistory";
import { handleDownload } from "@components/lib/utils/random";

type CustomSmallBadgeProps = { value: number };

type MainSidebarProps = {
  toolbarRef: any;
  user: User | null;
  openSearchedNode: Function;
  searchWithFuse: Function;
  nodes: { [nodeId: string]: any };
  selectedDiffNode: any;
  setSelectedDiffNode: any;
  currentVisibleNode: any;
  setCurrentVisibleNode: any;
  confirmIt: Function;
  activeSidebar: any;
  setActiveSidebar: any;
  handleExpandSidebar: any;
  navigateToNode: any;
  treeVisualization: any;
  expandedNodes: any;
  setExpandedNodes: any;
  onOpenNodesTree: any;
  setDisplayGuidelines: Function;
  displayGuidelines: boolean;
  currentImprovement: any;
  setCurrentImprovement: any;
  lastSearches: string[];
  updateLastSearches: Function;
  selectedChatTab: any;
  setSelectedChatTab: any;
  signOut: any;
  skillsFuture: boolean;
  skillsFutureApp: string;
};

const ToolbarSidebar = ({
  toolbarRef,
  user,
  openSearchedNode,
  searchWithFuse,
  nodes,
  selectedDiffNode,
  setSelectedDiffNode,
  currentVisibleNode,
  setCurrentVisibleNode,
  confirmIt,
  activeSidebar,
  setActiveSidebar,
  handleExpandSidebar,
  navigateToNode,
  treeVisualization,
  expandedNodes,
  setExpandedNodes,
  onOpenNodesTree,
  setDisplayGuidelines,
  displayGuidelines,
  currentImprovement,
  setCurrentImprovement,
  lastSearches,
  updateLastSearches,
  selectedChatTab,
  setSelectedChatTab,
  signOut,
  skillsFuture,
  skillsFutureApp,
}: MainSidebarProps) => {
  const theme = useTheme();
  const db = getFirestore();
  const [{ isAuthenticated }] = useAuth();
  const [handleThemeSwitch] = useThemeChange();
  const [notifications, setNotifications] = useState<INotification[]>([]);
  const [openLogsFor, setOpenLogsFor] = useState<{
    uname: string;
    imageUrl: string;
    fullname: string;
    fName: string;
  } | null>(null);
  const [hovered, setHovered] = useState(false);
  const [profileMenuOpen, setProfileMenuOpen] = useState(null);
  const [percentageUploaded, setPercentageUploaded] = useState(0);
  const [isUploading, setIsUploading] = useState(false);
  const [profileImage, setProfileImage] = useState("");
  const isProfileMenuOpen = Boolean(profileMenuOpen);
  const [activeUsers, setActiveUsers] = useState<any>({});
  const [previousNodeId, setPreviousNodeId] = useState("");

  const [isLoadingCopilot, setIsLoadingCopilot] = useState(false);
  const [nodesByTitle, setNodesByTitle] = useState<{
    [nodeTitle: string]: INode;
  }>({});
  const [improvements, setImprovements] = useState<any>([]);
  const [copilotMessage, setCopilotMessage] = useState("");
  const { selectIt, dropdownDialog } = useSelectDropdown();

  const handleProfileMenuOpen = (event: any) => {
    setProfileMenuOpen(event.currentTarget);
  };
  const [selectedUser, setSelectedUser] = useState("All");

  const inputEl = useRef<HTMLInputElement>(null);

  const handleProfileMenuClose = () => {
    setProfileMenuOpen(null);
  };
  const [currentIndex, setCurrentIndex] = useState(0);

  const updateUserImage = async (imageUrl: string) => {
    const userDoc = doc(collection(db, USERS), user?.uname);
    await updateDoc(userDoc, { imageUrl });
  };
  const onNavigateToNode = useCallback(
    (nodeTitle: string) => {
      if (!nodeTitle) {
        return;
      }
      const nodeId = nodesByTitle[nodeTitle]?.id;

      if (nodeId) {
        navigateToNode(nodeId);
      }
    },
    [nodesByTitle],
  );

  const handleImageChange = useCallback(
    async (event: any) => {
      try {
        event.preventDefault();
        const storage = getStorage();
        const auth = getAuth();
        const userId = user?.userId;
        const userAuthObj = auth.currentUser;
        if (!userAuthObj) return;

        const image = event.target.files[0];
        if (!image || !image?.type) {
          confirmIt(
            "Oops! Something went wrong with the image upload. Please try uploading a different image.",
            "Ok",
            "",
          );
        } else if (
          image.type !== "image/jpg" &&
          image.type !== "image/jpeg" &&
          image.type !== "image/png"
        ) {
          confirmIt(
            "We only accept JPG, JPEG, or PNG images. Please upload another image.",
            "Ok",
            "",
          );
        } else if (image.size > 1024 * 1024) {
          confirmIt(
            "We only accept file sizes less than 1MB for profile images. Please upload another image.",
            "Ok",
            "",
          );
        } else {
          setIsUploading(true);

          let bucket = development
            ? process.env.NEXT_PUBLIC_DEV_STORAGE_BUCKET
            : process.env.NEXT_PUBLIC_STORAGE_BUCKET;

          if (bucket && isValidHttpUrl(bucket)) {
            const { hostname } = new URL(bucket);
            bucket = hostname;
          }
          const rootURL = "https://storage.googleapis.com/" + bucket + "/";
          const picturesFolder = rootURL + "profilePicture/";
          const imageNameSplit = image.name.split(".");
          const imageExtension = imageNameSplit[imageNameSplit.length - 1];
          let imageFileName =
            userId + "/" + new Date().toUTCString() + "." + imageExtension;
          const storageRef = refStorage(
            storage,
            picturesFolder + imageFileName,
          );
          const task = uploadBytesResumable(storageRef, image);
          task.on(
            "state_changed",
            function progress(snapshot) {
              setPercentageUploaded(
                Math.ceil(
                  (100 * snapshot.bytesTransferred) / snapshot.totalBytes,
                ),
              );
            },
            function error(err) {
              setIsUploading(false);
              confirmIt(
                "There is an error with uploading your picture. Please try again! If the problem persists, try another picture.",
                "Ok",
                "",
              );
            },
            async function complete() {
              let imageGeneratedUrl = await getDownloadURL(storageRef);
              // imageGeneratedUrl = addSuffixToUrlGMT(
              //   imageGeneratedUrl,
              //   "_430x1300"
              // );
              setProfileImage(imageGeneratedUrl);
              await updateUserImage(imageGeneratedUrl);
              setIsUploading(false);
              setProfileMenuOpen(null);
              setPercentageUploaded(100);
            },
          );
        }
      } catch (err) {
        console.error("Image Upload Error: ", err);
        setIsUploading(false);
      }
    },
    [user],
  );

  const handleEditImage = useCallback(() => {
    if (!inputEl.current) return;
    inputEl.current.click();
  }, [inputEl]);

  const renderProfileMenu = (
    <Menu
      id="ProfileMenu"
      anchorEl={profileMenuOpen}
      open={isProfileMenuOpen}
      onClose={handleProfileMenuClose}
      anchorOrigin={{
        vertical: "bottom",
        horizontal: "right",
      }}
      transformOrigin={{
        vertical: "top",
        horizontal: "right",
      }}
      PaperProps={{
        sx: {
          width: "280px",
          padding: "8px 0",
          borderRadius: "25px",
        },
      }}
    >
      {" "}
      <IconButton
        onClick={handleProfileMenuClose}
        sx={{
          position: "absolute",
          right: 8,
          top: 0.5,
          color: "text.secondary",
          zIndex: 1,
          "&:hover": {
            backgroundColor: "rgba(237, 228, 228, 0.04)",
          },
        }}
      >
        <CloseIcon fontSize="small" />
      </IconButton>{" "}
      {isAuthenticated && user && (
        <Box sx={{ pl: 3, textAlign: "center" }}>
          <Typography sx={{ color: "gray" }}>{user?.email}</Typography>
        </Box>
      )}{" "}
      {isAuthenticated && user && (
        <Box
          sx={{
            padding: "12px 16px",
            position: "relative",
            display: "flex",
            flexDirection: "column",
            alignItems: "center",
            cursor: "pointer",
            textAlign: "center",
            mt: "15px",
          }}
        >
          <Tooltip
            title={
              <Box>
                <Typography variant="subtitle2" sx={{ fontWeight: "bold" }}>
                  Update Your Profile Picture
                </Typography>
                <Typography
                  variant="caption"
                  sx={{ fontStyle: "italic", color: "white" }}
                >
                  Supported formats: JPG, PNG or JPEG Maximum size 1MB
                </Typography>
              </Box>
            }
            placement="left"
          >
            <Box
              sx={{
                position: "relative",
                width: 80,
                height: 80,
                borderRadius: "50%",
                ":hover": {
                  boxShadow: !isUploading
                    ? "0 0 10px 5px rgba(55, 185, 43, 0.5)"
                    : "none",
                },
                transition: "box-shadow 0.3s ease",
              }}
              onClick={handleEditImage}
            >
              {isUploading && (
                <Box
                  sx={{
                    position: "absolute",
                    top: -2,
                    left: -2,
                    right: -2,
                    bottom: -2,
                    borderRadius: "50%",
                    background: `conic-gradient(orange ${percentageUploaded * 3.6}deg, transparent 0deg)`,
                    zIndex: 1,
                  }}
                />
              )}

              <OptimizedAvatar
                alt={`${user.fName} ${user.lName}`}
                imageUrl={activeUsers[user?.uname]?.imageUrl || ""}
                size={80}
                sx={{
                  width: "100%",
                  height: "100%",
                  borderRadius: "50%",
                  objectFit: "cover",
                  position: "relative",
                  zIndex: 2,
                }}
              />

              <Box
                sx={{
                  position: "absolute",
                  bottom: 0,
                  right: 0,
                  bgcolor: isUploading ? "orange" : theme.palette.primary.main,
                  color: theme.palette.primary.contrastText,
                  width: 24,
                  height: 24,
                  borderRadius: "50%",
                  display: "flex",
                  alignItems: "center",
                  justifyContent: "center",
                  border: `2px solid ${theme.palette.background.paper}`,
                  cursor: "pointer",
                  "&:hover": {
                    bgcolor: isUploading
                      ? "darkorange"
                      : theme.palette.primary.dark,
                  },
                  zIndex: 3,
                }}
              >
                {isUploading ? (
                  <Typography
                    variant="caption"
                    sx={{ fontSize: "8px", fontWeight: "bold" }}
                  >
                    {percentageUploaded}%
                  </Typography>
                ) : (
                  <EditIcon sx={{ fontSize: "14px" }} />
                )}
              </Box>
            </Box>
          </Tooltip>
          <input
            type="file"
            ref={inputEl}
            onChange={handleImageChange}
            accept="image/png, image/jpg, image/jpeg"
            hidden
          />
        </Box>
      )}
      {isAuthenticated && user && (
        <Box sx={{ pl: 3, textAlign: "center", mt: "15px" }}>
          <Typography sx={{ fontSize: "25px" }}>Hi, {user?.fName}!</Typography>
        </Box>
      )}
      {isAuthenticated && user && (
        <Button
          onClick={signOut}
          sx={{
            py: "6px",
            display: "flex",
            alignItems: "center",
            gap: "12px",
            "&:hover": {
              backgroundColor:
                theme.palette.mode === "dark"
                  ? "rgba(255, 255, 255, 0.08)"
                  : "rgba(0, 0, 0, 0.04)",
            },
            borderRadius: "25px",
            border: "1px solid gray",

            cursor: "pointer",
            width: "80%",
            mt: "25px",
            alignSelf: "center",
            ml: "10%",
          }}
        >
          <LogoutIcon fontSize="medium" sx={{ color: "gray" }} />
          <Typography variant="body1">Sign out</Typography>
        </Button>
      )}
    </Menu>
  );
  useEffect(() => {
    if (!user) return;
    setNotifications([]);
    const onSynchronize = (changes: chatChange[]) => {
      setNotifications((prev) =>
        changes.reduce(synchronizeStuff, [...prev]).sort((a: any, b: any) => {
          return (
            new Date(b.createdAt.toDate()).getTime() -
            new Date(a.createdAt.toDate()).getTime()
          );
        }),
      );
    };
    const killSnapshot = getNotificationsSnapshot(
      db,
      { uname: user.uname, lastVisible: null },
      onSynchronize,
    );
    return () => killSnapshot();
  }, [db, user]);

  const openNotification = useCallback(
    (
      notificationId: string,
      messageId: string,
      type: string,
      nodeId?: string,
    ) => {
      const notificationRef = doc(db, "notifications", notificationId);
      updateDoc(notificationRef, {
        seen: true,
      });
      if (type === "node") {
        setActiveSidebar("chat");
        navigateToNode(nodeId);
      } else {
        setActiveSidebar("chat-discussion");
        const index = CHAT_DISCUSSION_TABS.findIndex((c) => c.id === type);
        if (index !== -1) {
          setSelectedChatTab(index);
        }
      }
      setTimeout(() => {
        const element = document.getElementById(`message-${messageId}`);
        if (element) {
          element.scrollIntoView({ behavior: "smooth", block: "center" });
          element.style.borderRadius = "8px";
          element.style.padding = "8px";
          element.style.marginTop = "8px";
          element.style.backgroundColor = `#deab8b99`;
          element.style.transition = "background-color 0.5s ease";
          setTimeout(() => {
            element.style.border = "none";
            element.style.backgroundColor = ``;
          }, 3000);
        }
      }, 500);
    },
    [db, user],
  );

  useEffect(() => {
    const usersQuery = query(collection(db, "users"));
    const unsubscribe = onSnapshot(usersQuery, (snapshot) => {
      setActiveUsers((prevUsersNodesViews: any) => {
        const updatedUsersData = { ...prevUsersNodesViews };

        snapshot.docChanges().forEach((change) => {
          const doc = change.doc;
          const userId = doc.id;
          const data = doc.data();
          const currentNode = data.currentNode;

          if (change.type === "added" || change.type === "modified") {
            updatedUsersData[userId] = {
              node: {
                title: nodes[currentNode]?.title || "",
                id: currentNode,
              },
              imageUrl: data.imageUrl,
              fName: data.fName,
              lName: data.lName,
              lastInteracted: data.lastInteracted,
              lasChangeMadeAt: data.lasChangeMadeAt,
              uname: userId,
              reputations: data?.reputations || 0,
            };
          } else if (change.type === "removed") {
            delete updatedUsersData[userId];
          }
        });

        return updatedUsersData;
      });
    });

    return () => unsubscribe();
  }, [nodes]);

  const displayUserLogs = useCallback(
    (user: {
      uname: string;
      imageUrl: string;
      fullname: string;
      fName: string;
    }) => {
      if (openLogsFor?.uname !== user.uname) {
        setOpenLogsFor(user);
      } else {
        setOpenLogsFor(null);
      }
      setSelectedDiffNode(null);
      setActiveSidebar("userActivity");
    },
    [openLogsFor],
  );

  const displayDiff = (data: NodeChange) => {
    if (data === null) {
      setCurrentImprovement(null);
      setSelectedDiffNode(null);
      if (!nodes[currentVisibleNode?.id]) {
        navigateToNode(previousNodeId);
      } else {
        navigateToNode(currentVisibleNode?.id);
      }
      setPreviousNodeId("");
      return;
    }

    if (currentVisibleNode?.id !== data.nodeId) {
      setCurrentVisibleNode(
        nodes[data.nodeId] ? nodes[data.nodeId] : data.fullNode,
      );
    }
    const modified_property_type = data.modifiedProperty
      ? data.fullNode?.propertyType[data.modifiedProperty]
      : "";

    if (
      (modified_property_type ||
        data.modifiedProperty === "isPartOf" ||
        data.modifiedProperty === "parts" ||
        data.modifiedProperty === "specializations" ||
        data.modifiedProperty === "generalizations") &&
      modified_property_type !== "string" &&
      modified_property_type !== "string-array" &&
      modified_property_type !== "string-select"
    ) {
      const diff = diffCollections(data.previousValue, data.newValue);
      data.detailsOfChange = { comparison: diff };
    }
    setTimeout(() => {
      setSelectedDiffNode(data);
    }, 500);

    if (!previousNodeId) {
      setPreviousNodeId(currentVisibleNode?.id);
    }

    setTimeout(() => {
      const modifiedProperty = data.modifiedProperty;
      const changedProperty = data.changeDetails?.addedProperty;
      const targetProperty = modifiedProperty || changedProperty;

      if (targetProperty) {
        let firstChangedNodeId = null;

        if (data.detailsOfChange?.comparison) {
          for (const collection of data.detailsOfChange.comparison) {
            const changedNode = collection.nodes.find((node: any) => 
              node.change === "added" || 
              node.change === "removed" || 
              node.change === "modified" ||
              node.changeType === "sort"
            );
            if (changedNode) {
              firstChangedNodeId = changedNode.id;
              break;
            }
          }
        }

        // Scroll to the specific changed element
        if (firstChangedNodeId) {
          const changedElement = document.getElementById(`${firstChangedNodeId}-${targetProperty}`);
          if (changedElement) {
            changedElement.scrollIntoView({ behavior: "smooth", block: "center" });
            return;
          }
        }

        // Fallback: scroll to property container
        const propertyElement = document.getElementById(`property-${targetProperty}`);
        if (propertyElement) {
          propertyElement.scrollIntoView({ behavior: "smooth", block: "center" });
        }
      }
    }, 1000);
  };

  useEffect(() => {
    if (!!user?.admin) {
      const nodesByT: { [nodeTitle: string]: INode } = {};
      for (let nodeId in nodes) {
        const nodeTitle = nodes[nodeId].title;
        nodesByT[nodeTitle] = nodes[nodeId];
      }
      setNodesByTitle(nodesByT);
    }
  }, [nodes, user]);
  const getNewNodes = (newNodes: copilotNewNode[]): any => {
    try {
      if (!user?.uname) return;
      const _NODES = [];

      for (let node of newNodes) {
        const addedNonExistentElements: {
          [property: string]: { id: string; title: string }[];
        } = {};
        if (!!nodesByTitle[node.title]) {
          continue;
        }
        const first_generalization = node.generalizations[0];
        const generalization = nodesByTitle[first_generalization];
        if (!generalization) continue;

        const newId = doc(collection(db, NODES)).id;
        const inheritance = generateInheritance(
          generalization.inheritance,
          generalization.id,
        );

        const newNode = createNewNode(
          generalization,
          newId,
          node.title,
          inheritance,
          generalization.id,
          user?.uname,
          skillsFuture,
        );

        for (let p in node) {
          if (
            !inheritance[p] &&
            p !== "generalizations" &&
            p !== "specializations" &&
            p !== "title"
          ) {
            inheritance[p] = {
              ref: null,
              inheritanceType: "inheritUnlessAlreadyOverRidden",
            };
          }
          const property:
            | "title"
            | "description"
            | "generalizations"
            | "parts"
            | "isPartOf"
            | "nodeType"
            | "actor"
            | "objectsActedOn"
            | "evaluationDimension"
            | "postConditions"
            | "preConditions"
            | "abilities"
            | "typeOfActor"
            | "listOfIndividualsInGroup"
            | "numberOfIndividualsInGroup"
            | "lifeSpan"
            | "modifiability"
            | "perceivableProperties"
            | "criteriaForAcceptability"
            | "directionOfDesirability"
            | "evaluationType"
            | "measurementUnits"
            | "units"
            | "capabilitiesRequired"
            | "rewardFunction"
            | "reward"
            | "reasoning" = p as any;
          if (
            property === "title" ||
            property === "generalizations" ||
            property === "reasoning"
          ) {
            continue;
          }

          const propertyValue: any = node[property];
          if (newNode.properties.hasOwnProperty(property)) {
            if (inheritance[property]) {
              inheritance[property].ref = null;
            }
            if (
              Array.isArray(newNode.properties[property]) &&
              Array.isArray(propertyValue)
            ) {
              const value = [];
              for (let nodeT of propertyValue) {
                const optional = nodeT
                  .trim()
                  .toLowerCase()
                  .endsWith("(optional)");
                const nodeTitle = nodeT.replace(/\(optional\)/i, "").trim();
                if (nodesByTitle[nodeT]?.id) {
                  value.push({ id: nodesByTitle[nodeT].id, optional });
                } else {
                  const newId = doc(collection(db, "nodes")).id;
                  value.push({
                    id: newId,
                    title: nodeTitle,
                    change: "added",
                    optional,
                  });
                  if (!addedNonExistentElements[property]) {
                    addedNonExistentElements[property] = [];
                  }
                  addedNonExistentElements[property].push({
                    title: nodeTitle,
                    id: newId,
                  });
                }
              }
              newNode.properties[property] = [
                {
                  collectionName: "main",
                  nodes: value,
                },
              ];
            } else if (
              typeof newNode.properties[property] === "string" &&
              typeof propertyValue === "string"
            ) {
              newNode.properties[property] = propertyValue;
            }
          }
        }
        if (!!node?.description) {
          if (!inheritance["description"]) {
            inheritance["description"] = {
              ref: null,
              inheritanceType: "inheritUnlessAlreadyOverRidden",
            };
          }
          inheritance.description.ref = null;
          newNode.properties.description = node.description;
        }
        _NODES.push({
          node: newNode,
          newNode: true,
          reasoning: node.reasoning,
          addedNonExistentElements,
          generalizationId: generalization.id,
          first_generalization: first_generalization,
        });
      }

      return _NODES;
    } catch (error) {
      console.error(error);
    }
  };
  const getDeletedNode = (
    deletedNodes: {
      title: string;
      reasoning: string;
    }[],
  ): {
    title: string;
    nodeId: string;
    deleteNode: boolean;
    reasoning: string;
  }[] => {
    const result = [];
    for (let { title, reasoning } of deletedNodes) {
      if (!!nodesByTitle[title]) {
        result.push({
          title,
          nodeId: nodesByTitle[title].id,
          deleteNode: true,
          reasoning: reasoning,
        });
      }
    }
    return result;
  };
  const compareThisImprovement = (improvement: any) => {
    if (improvement?.diffChange) {
      displayDiff(improvement.diffChange);
    } else {
      setSelectedDiffNode(null);
    }

    if (!improvement) {
      setCurrentImprovement(null);
      setImprovements([]);
      return;
    }
    const nodeId = nodesByTitle[improvement.title]?.id;
    if (!nodes[nodeId]) {
      return;
    }
    if (nodes[nodeId]) {
      setCurrentVisibleNode(nodes[nodeId]);
    }
    const result = compareImprovement(improvement, nodesByTitle, nodes);

    setCurrentImprovement(result);
    setTimeout(() => {
      if (improvement.change.modified_property) {
        const element = document.getElementById(
          `property-${improvement.change.modified_property}`,
        );
        if (element) {
          element.scrollIntoView({ behavior: "smooth", block: "center" });
        }
      }
    }, 900);
  };

  const handleImproveClick = async () => {
    if (!currentVisibleNode) return;

    const options = (await selectIt(
      currentVisibleNode.title,
      currentVisibleNode.nodeType,
      nodes,
      currentVisibleNode?.id,
    )) as {
      model: string;
      userMessage: string;
      deepNumber: number;
      generateNewNodes: boolean;
      generateImprovement: boolean;
      selectedProperties: Set<string>;
      proposeDeleteNode: boolean;
      inputProperties: Set<string>;
    };

    if (!options) return;
    const {
      model,
      userMessage,
      deepNumber,
      generateNewNodes,
      selectedProperties,
      proposeDeleteNode,
      inputProperties,
    } = options;
    setIsLoadingCopilot(true);
    setCurrentIndex(0);
    try {
      const response: any = (await sendLLMRequest(
        userMessage,
        model,
        deepNumber,
        currentVisibleNode?.id,
        generateNewNodes,
        selectedProperties,
        proposeDeleteNode,
        inputProperties,
        currentVisibleNode?.appName ?? "",
      )) as {
        improvements: Improvement[];
        new_nodes: copilotNewNode[];
        deleted_nodes: copilotDeleteNode[];
        message: string;
        inputProperties: Set<string>;
      };

      if (!response) {
        throw new Error("Missing response in handleImproveClick!");
      }

      if (
        (response?.improvements || []).length <= 0 &&
        (response?.new_nodes || []).length <= 0 &&
        (response?.deleted_nodes || []).length <= 0
      ) {
        confirmIt(
          <Box>
            {`I've analyzed your sub-ontology graph and found no areas for improvement or new nodes to add.`}{" "}
            <strong style={{ color: "orange" }}>
              {currentVisibleNode.title}
            </strong>
            .
          </Box>,
          "Ok",
        );
        return;
      }

      setCopilotMessage(response.message);
      const newImprovements: Improvement[] = [];

      for (let improvement of response?.improvements) {
        const change = improvement.change;
        if (change.modified_property) {
          if (change.modified_property === "parts") {
            const optionalParts = [];
            for (
              let partIdx = 0;
              partIdx < change.new_value.final_array.length;
              partIdx++
            ) {
              const partTitle = change.new_value.final_array[partIdx];
              const optional = partTitle
                .trim()
                .toLowerCase()
                .endsWith("(optional)");
              if (optional) {
                change.new_value.final_array[partIdx] = partTitle
                  .replace(/\(optional\)/i, "")
                  .trim();
                optionalParts.push(change.new_value.final_array[partIdx]);
              }
            }

            change.optionalParts = optionalParts;
          }
          newImprovements.push({
            title: improvement.title,
            change,
          });
        } else if (change.hasOwnProperty("specializations")) {
          let reasoning = "";

          for (let _change of change["specializations"]) {
            reasoning = reasoning + "\n\n" + _change.reasoning;
          }
          newImprovements.push({
            title: improvement.title,

            change: {
              reasoning,
              modified_property: "specializations",
              new_value: change["specializations"],
            },
            changes: [
              {
                reasoning,
                modified_property: "specializations",
                new_value: change["specializations"],
              },
            ],
          });
        }
      }

      const improvements: Improvement[] =
        filterProposals(newImprovements || [], nodesByTitle, nodes) || [];

      const newNodes: {
        title: string;
        description: string;
        first_generalization: string;
        reasoning: string;
        newNode: boolean;
      }[] = getNewNodes(response?.new_nodes || []);

      const deletedNodes: {
        title: string;
        nodeId: string;
        reasoning: string;
        deleteNode: boolean;
      }[] = getDeletedNode(response?.deleted_nodes || []);
      if (
        improvements.length > 0 ||
        newNodes.length > 0 ||
        deletedNodes.length > 0
      ) {
        setImprovements([...newNodes, ...deletedNodes, ...improvements]);
      }
    } catch (error) {
      confirmIt(
        "Sorry! There was an error generating proposals, please try again!",
        "Ok",
      );
      console.error("Error fetching improvements:", error);
    } finally {
      setIsLoadingCopilot(false);
    }
  };

  const renderContent = (activeSidebar: string) => {
    switch (activeSidebar) {
      case "notifications":
        return (
          <Notifications
            user={user}
            notifications={notifications}
            openNotification={openNotification}
          />
        );
      case "search":
        return (
          <SearchSideBar
            openSearchedNode={openSearchedNode}
            searchWithFuse={searchWithFuse}
            lastSearches={lastSearches}
            updateLastSearches={updateLastSearches}
            skillsFuture={skillsFuture}
            skillsFutureApp={skillsFutureApp}
          />
        );
      case "userActivity":
        return (
          <UserActivity
            openLogsFor={openLogsFor}
            displayDiff={displayDiff}
            selectedDiffNode={selectedDiffNode}
            nodes={nodes}
          />
        );
      case "chat":
        return (
          <ChatSideBar
            currentVisibleNode={currentVisibleNode}
            user={user}
            confirmIt={confirmIt}
            searchWithFuse={searchWithFuse}
            treeVisualization={treeVisualization}
            expandedNodes={expandedNodes}
            setExpandedNodes={setExpandedNodes}
            onOpenNodesTree={onOpenNodesTree}
            navigateToNode={navigateToNode}
            chatTabs={[
              {
                id: "node",
                title: "This node",
                placeholder: "Share your thoughts...",
              },
            ]}
            selectedChatTab={selectedChatTab}
            setSelectedChatTab={setSelectedChatTab}
            nodes={nodes}
          />
        );
      case "chat-discussion":
        return (
          <ChatSideBar
            currentVisibleNode={currentVisibleNode}
            user={user}
            confirmIt={confirmIt}
            searchWithFuse={searchWithFuse}
            treeVisualization={treeVisualization}
            expandedNodes={expandedNodes}
            setExpandedNodes={setExpandedNodes}
            onOpenNodesTree={onOpenNodesTree}
            navigateToNode={navigateToNode}
            chatTabs={CHAT_DISCUSSION_TABS}
            selectedChatTab={selectedChatTab}
            setSelectedChatTab={setSelectedChatTab}
            nodes={nodes}
          />
        );
      case "inheritanceSettings":
        return <Inheritance selectedNode={currentVisibleNode} nodes={nodes} />;
      case "nodeHistory":
        return (
          <NodeActivity
            currentVisibleNode={currentVisibleNode}
            selectedDiffNode={selectedDiffNode}
            displayDiff={displayDiff}
            activeUsers={activeUsers}
            nodes={nodes}
          />
        );
      case "improvements":
        return (
          <Improvements
            currentImprovement={currentImprovement}
            setCurrentImprovement={setCurrentImprovement}
            currentVisibleNode={currentVisibleNode}
            nodes={nodes}
            setCurrentVisibleNode={setCurrentVisibleNode}
            onNavigateToNode={onNavigateToNode}
            isLoadingCopilot={isLoadingCopilot}
            improvements={improvements}
            setImprovements={setImprovements}
            handleImproveClick={handleImproveClick}
            copilotMessage={copilotMessage}
            compareThisImprovement={compareThisImprovement}
            confirmIt={confirmIt}
            currentIndex={currentIndex}
            setCurrentIndex={setCurrentIndex}
            displayDiff={displayDiff}
            skillsFutureApp={skillsFutureApp}
            skillsFuture={skillsFuture}
            nodesByTitle={nodesByTitle}
          />
        );
      case "history":
        return (
          <OntologyHistory
            currentVisibleNode={currentVisibleNode}
            selectedDiffNode={selectedDiffNode}
            displayDiff={displayDiff}
            activeUsers={activeUsers}
            selectedUser={selectedUser}
            skillsFuture={skillsFuture}
            skillsFutureApp={skillsFutureApp}
            nodes={nodes}
          />
        );
      default:
        return null;
    }
  };

  const getLog = useMemo(() => {
    if (hovered) {
      return theme.palette.mode === "dark"
        ? mitLogoDarkLong.src
        : mitLogoLightLong.src;
    } else {
      return theme.palette.mode === "dark" ? mitLogoDark.src : mitLogoLight.src;
    }
  }, [hovered, theme.palette.mode]);

  type CustomBadgeProps = { value: number; sx?: SxProps<Theme> };

  const CustomBadge = ({ value, sx }: CustomBadgeProps) => {
    if (value === 0) return null;

    return (
      <Box
        sx={{
          minWidth: "24px",
          height: "24px",
          p: "6px 4px",
          borderRadius: "28px",
          background: "#E34848",
          color: "white",
          display: "flex",
          justifyContent: "center",
          alignItems: "center",
          ...sx,
        }}
      >
        {value > 99 ? "99+" : value}
      </Box>
    );
  };

  const CustomSmallBadge = ({ value }: CustomSmallBadgeProps) => {
    if (!value) return null;
    return (
      <Box
        sx={{
          width: "6px",
          height: "6px",
          borderRadius: "50%",
          background: "#E34848",
        }}
      />
    );
  };

  const getHeaderTitle = useMemo(() => {
    switch (activeSidebar) {
      case "chat-discussion":
        return "Chatroom";
      case "chat":
        return "Node Comments";
      case "notifications":
        return "Notifications";
      case "nodeHistory":
        return "Node's History";
      case "inheritanceSettings":
        return "Node's Inheritance Settings";
      case "improvements":
        return "AI Assistant Improvements";
      case "history":
        return "Edit History";
      default:
        return "";
    }
  }, [activeSidebar]);
  return (
    <Box
      ref={toolbarRef}
      sx={{
        width: !!activeSidebar ? "450px" : hovered ? "190px" : "70px",
        // transition: "width 0.1s ease",
        height: "100vh",
        background:
          theme.palette.mode === "dark"
            ? "rgba(0,0,0,.72)"
            : DESIGN_SYSTEM_COLORS.gray200,
        backdropFilter: "saturate(180%) blur(10px)",
        display: "flex",
        flexDirection: "column",
        padding: activeSidebar !== "improvements" ? "9px" : "",
        borderTopLeftRadius: "25px",
        borderBottomLeftRadius: "25px",
        p: activeSidebar ? 0 : 2,
      }}
      onMouseEnter={() => {
        if (!activeSidebar) {
          setHovered(true);
        } else {
          setHovered(false);
        }
      }}
      onMouseLeave={() => setHovered(false)}
    >
      {!!activeSidebar ? (
        <Box>
          <Box
            sx={{
              display: "flex",
              justifyContent: "space-between",
              alignItems: "center",
              textAlign: "center",
              mb: 2,
              px: "11px",
            }}
          >
            {openLogsFor && activeSidebar === "userActivity" && (
              <Box
                sx={{
                  display: "flex",
                  alignItems: "center",
                  gap: "5px",
                  mt: "14px",
                }}
              >
                <Box sx={{ position: "relative", display: "inline-block" }}>
                  <OptimizedAvatar
                    alt={openLogsFor.fullname}
                    imageUrl={openLogsFor.imageUrl || ""}
                    size={40}
                    sx={{
                      width: "100%",
                      height: "100%",
                      borderRadius: "50%",
                      objectFit: "cover",
                      transition: "transform 0.3s ease",
                    }}
                  />
                </Box>
                <Box>
                  <Typography>
                    {openLogsFor.fName}
                    {"'s Edit History"}
                  </Typography>
                </Box>
              </Box>
            )}

            {getHeaderTitle && (
              <Box
                sx={{
                  display: "flex",
                  alignItems: "center",
                  gap: "5px",
                  pt: "5px",
                  pl: "5px",
                }}
              >
                <Typography sx={{ fontSize: "29px", color: "gray", pt: "7px" }}>
                  {getHeaderTitle}
                </Typography>

                {activeSidebar === "history" && (
                  <TextField
                    value={selectedUser}
                    onChange={(e: any) => {
                      setSelectedUser(e.target.value);
                    }}
                    select
                    label="Select User"
                    sx={{ ml: "15px", minWidth: "100px" }}
                    InputProps={{
                      sx: {
                        height: "40px",
                        borderRadius: "18px",
                      },
                    }}
                    InputLabelProps={{
                      style: { color: "grey" },
                    }}
                  >
                    <MenuItem
                      value=""
                      disabled
                      sx={{
                        backgroundColor: (theme) =>
                          theme.palette.mode === "dark" ? "" : "white",
                      }}
                    >
                      Select User
                    </MenuItem>
                    {[
                      "All",
                      ...Object.keys(activeUsers).filter(
                        (u) => activeUsers[u]?.reputations > 0,
                      ),
                    ].map((uname) => (
                      <MenuItem key={uname} value={uname}>
                        {uname === "All"
                          ? "All"
                          : `${activeUsers[uname].fName} ${activeUsers[uname].lName}`}
                      </MenuItem>
                    ))}
                  </TextField>
                )}
              </Box>
            )}
            {user && (
              <Tooltip title={`Close ${getHeaderTitle || "Sidebar"}`}>
                <IconButton
                  onClick={() => {
                    setActiveSidebar(null);
                    setOpenLogsFor(null);
                    setCurrentImprovement(null);
                    setSelectedDiffNode(null);
                    if (previousNodeId) {
                      // Checks if the node is deleted (null or undefined)
                      if (nodes[currentVisibleNode?.id] == null) {
                        navigateToNode(previousNodeId);
                      } else {
                        navigateToNode(currentVisibleNode?.id);
                      }
                      setPreviousNodeId("");
                    }
                  }}
                  sx={{
                    ml: "auto",
                    zIndex: 100,
                    mt: "5px",
                    mr: "5px",
                    backgroundColor: "gray",
                    width: "26px",
                    height: "26px",
                  }}
                >
                  <ClearIcon />
                </IconButton>
              </Tooltip>
            )}
          </Box>
          {renderContent(activeSidebar)}
        </Box>
      ) : (
        <>
          <Box sx={{ mb: 2, mr: "10px" }}>
            <img src={getLog} alt="mit logo" width={"auto"} height={"40px"} />
          </Box>

          {/* Button for Avatar and Full Name */}
          <Box sx={{ display: "flex", alignItems: "center" }}>
            <Box onClick={handleProfileMenuOpen}>
              {user && (
                <OptimizedAvatar
                  alt={`${user?.fName} ${user?.lName}`}
                  imageUrl={activeUsers[user?.uname]?.imageUrl || ""}
                  size={45}
                  sx={{
                    width: "100%",
                    height: "100%",
                    borderRadius: "50%",
                    objectFit: "cover",
                    transition: "transform 0.3s ease",
                    ":hover": {
                      boxShadow: !isUploading
                        ? "0 0 10px 5px rgba(55, 185, 43, 0.5)"
                        : "none",
                    },
                  }}
                />
              )}
            </Box>

            <Typography
              sx={{
                ml: 2,
                transition: "opacity 0.3s ease",
                opacity: hovered ? 1 : 0,
                minWidth: "120px",
              }}
            >
              {`${user?.fName} ${user?.lName}`}
            </Typography>
          </Box>

          <Box sx={{ mt: "13px" }}>
            {/* Icon buttons */}
            <SidebarButton
              id="toolbar-notifications-button"
              icon={<NotificationsIcon />}
              onClick={() => {
                handleExpandSidebar("notifications");
              }}
              text="Notifications"
              toolbarIsOpen={hovered}
              rightOption={<CustomBadge value={notifications.length} />}
              rightFloatingOption={
                <CustomSmallBadge value={notifications.length} />
              }
            />
            <SidebarButton
              id="toolbar-help-button"
              icon={<ChatSvg />}
              onClick={() => {
                handleExpandSidebar("chat-discussion");
              }}
              text="Chatroom"
              toolbarIsOpen={hovered}
            />
<<<<<<< HEAD
            {/* {!!user?.manageLock && ( */}
              <SidebarButton
                id="toolbar-help-button"
                icon={<HistoryIcon />}
                onClick={() => {
                  handleExpandSidebar("history");
                }}
                text="Edit History"
                toolbarIsOpen={hovered}
              />
            {/* )} */}
=======

            <SidebarButton
              id="toolbar-help-button"
              icon={<HistoryIcon />}
              onClick={() => {
                handleExpandSidebar("history");
              }}
              text="Edit History"
              toolbarIsOpen={hovered}
            />

>>>>>>> b2765925
            {!!user?.admin &&
              (window.location.origin.startsWith("http://localhost") ||
                window.location.origin ===
                  "https://ontology-app-163479774214.us-central1.run.app") && (
                <SidebarButton
                  id="toolbar-theme-button"
                  icon={
                    isLoadingCopilot ? (
                      <CircularProgress size={27} />
                    ) : (
                      <AutoAwesomeIcon
                        sx={{
                          color:
                            improvements.filter((i: any) => !i.implemented)
                              .length > 0
                              ? "#00d000"
                              : "",
                        }}
                      />
                    )
                  }
                  onClick={async () => {
                    if (
                      improvements.filter((i: any) => !i.implemented).length > 0
                    ) {
                      handleExpandSidebar("improvements");
                      if (
                        improvements[0]?.newNode ||
                        improvements[0]?.deleteNode
                      ) {
                        setCurrentImprovement(improvements[0]);
                      } else {
                        compareThisImprovement(improvements[0]);
                      }
                    } else {
                      handleImproveClick();
                    }
                  }}
                  text={"AI Assistant"}
                  toolbarIsOpen={hovered}
                />
              )}

            <SidebarButton
              id="toolbar-theme-button"
              icon={
                <AutoStoriesIcon
                  sx={{ color: displayGuidelines ? "white" : "" }}
                />
              }
              onClick={() => {
                setDisplayGuidelines((prev: boolean) => !prev);
              }}
              text={"Guidelines"}
              toolbarIsOpen={hovered}
              variant={displayGuidelines ? "fill" : undefined}
            />
            <SidebarButton
              id="toolbar-theme-button"
              icon={<DownloadIcon />}
              onClick={() => {
                handleDownload({ nodes });
              }}
              text={"Download JSON"}
              toolbarIsOpen={hovered}
            />

            <SidebarButton
              id="toolbar-theme-button"
              icon={
                theme.palette.mode === "dark" ? (
                  <LightModeIcon />
                ) : (
                  <DarkModeIcon />
                )
              }
              onClick={handleThemeSwitch}
              text={
                theme.palette.mode === "dark"
                  ? "Turn on light"
                  : "Turn off light"
              }
              toolbarIsOpen={hovered}
            />
          </Box>

          <ActiveUsers
            nodes={nodes}
            navigateToNode={navigateToNode}
            displayUserLogs={displayUserLogs}
            handleExpand={handleExpandSidebar}
            fullVersion={hovered}
            activeUsers={activeUsers}
            currentUser={user}
          />
        </>
      )}
      {isAuthenticated && user && renderProfileMenu}
      {dropdownDialog}
    </Box>
  );
};

export const MemoizedToolbarSidebar = React.memo(ToolbarSidebar);

function ChatSvg() {
  return (
    <SvgIcon viewBox="0 0 58 58">
      <g>
        <path
          style={{ fill: "#ff8a33" }}
          d="M29,1.5c16.016,0,29,11.641,29,26c0,5.292-1.768,10.211-4.796,14.318 C53.602,46.563,54.746,53.246,58,56.5c0,0-9.943-1.395-16.677-5.462c-0.007,0.003-0.015,0.006-0.022,0.009 c-2.764-1.801-5.532-3.656-6.105-4.126c-0.3-0.421-0.879-0.548-1.33-0.277c-0.296,0.178-0.483,0.503-0.489,0.848 c-0.01,0.622,0.005,0.784,5.585,4.421C35.854,52.933,32.502,53.5,29,53.5c-16.016,0-29-11.641-29-26C0,13.141,12.984,1.5,29,1.5z"
        />
        <circle style={{ fill: "#FFFFFF" }} cx="15" cy="27.5" r="3" />
        <circle style={{ fill: "#FFFFFF" }} cx="29" cy="27.5" r="3" />
        <circle style={{ fill: "#FFFFFF" }} cx="43" cy="27.5" r="3" />
      </g>
    </SvgIcon>
  );
}<|MERGE_RESOLUTION|>--- conflicted
+++ resolved
@@ -1532,19 +1532,6 @@
               text="Chatroom"
               toolbarIsOpen={hovered}
             />
-<<<<<<< HEAD
-            {/* {!!user?.manageLock && ( */}
-              <SidebarButton
-                id="toolbar-help-button"
-                icon={<HistoryIcon />}
-                onClick={() => {
-                  handleExpandSidebar("history");
-                }}
-                text="Edit History"
-                toolbarIsOpen={hovered}
-              />
-            {/* )} */}
-=======
 
             <SidebarButton
               id="toolbar-help-button"
@@ -1556,7 +1543,6 @@
               toolbarIsOpen={hovered}
             />
 
->>>>>>> b2765925
             {!!user?.admin &&
               (window.location.origin.startsWith("http://localhost") ||
                 window.location.origin ===
