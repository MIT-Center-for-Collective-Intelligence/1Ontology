/* # AppHeader.tsx

## Overview
This file contains the implementation of the application header component (`AppHeader`) in TypeScript, which serves as the top navigation bar for the project. It includes features such as theming, user authentication, and a profile menu.

## Dependencies
- `@mui/icons-material`: Material-UI icons for DarkMode, LightMode, and Logout.
- `@mui/material`: Material-UI components for UI elements.
- `@mui/system`: Material-UI system for styling.
- `firebase/auth`: Firebase authentication module.
- `next/image`: Next.js Image component for optimized image loading.
- `next/router`: Next.js router for navigation.
- `react`: React library for building user interfaces.

## Constants
- `HEADER_HEIGHT`: Constant defining the height of the header.
- `HEADER_HEIGHT_MOBILE`: Constant defining the height of the header on mobile devices.
- `orangeDark` and `orange900`: Constants defining color values.

## Types
- `AppHeaderProps`: Props interface for the `AppHeader` component.

## Components
### AppHeader Component
- The `AppHeader` component is a functional component that serves as the application header.
- It includes theming functionality, user authentication, and a profile menu.
- The header is styled using Material-UI components and includes a dynamic logo based on the theme.

### Usage
```tsx
import AppHeader from 'path/to/AppHeader';
*/

import DarkModeIcon from "@mui/icons-material/DarkMode";
import LightModeIcon from "@mui/icons-material/LightMode";
import LogoutIcon from "@mui/icons-material/Logout";
import CameraAltIcon from "@mui/icons-material/CameraAlt";
import NotificationsIcon from "@mui/icons-material/Notifications";
import {
  Avatar,
  Badge,
  Button,
  CircularProgress,
  LinearProgress,
  Typography,
  useTheme,
} from "@mui/material";
import Box from "@mui/material/Box";
import IconButton from "@mui/material/IconButton";
import Menu from "@mui/material/Menu";
import MenuItem from "@mui/material/MenuItem";
import Tooltip from "@mui/material/Tooltip";
import { Stack } from "@mui/system";
import { getAuth } from "firebase/auth";
import Image from "next/image";
import { useRouter } from "next/router";
import React, {
  forwardRef,
  useCallback,
  useEffect,
  useRef,
  useState,
} from "react";
import mitLogo from "../../../public/CCI-logo.gif";
import mitLogoDark from "../../../public/MIT-Logo-Dark.png";
import {
  addSuffixToUrlGMT,
  capitalizeString,
  timeAgo,
} from "../../lib/utils/string.utils";
import useThemeChange from " @components/lib/hooks/useThemeChange";
import { DESIGN_SYSTEM_COLORS } from " @components/lib/theme/colors";
import ROUTES from " @components/lib/utils/routes";
import { useAuth } from "../context/AuthContext";
import {
  Timestamp,
  collection,
  doc,
  getDocs,
  getFirestore,
  onSnapshot,
  query,
  updateDoc,
  where,
} from "firebase/firestore";
import { NODES, USERS } from " @components/lib/firestoreClient/collections";
import {
  getDownloadURL,
  getStorage,
  ref as refStorage,
  uploadBytesResumable,
} from "firebase/storage";
import { isValidHttpUrl } from " @components/lib/utils/utils";
import { NO_IMAGE_USER } from " @components/lib/CONSTANTS";
import { INode } from " @components/types/INode";
<<<<<<< HEAD
import { INotification } from " @components/types/IChat";
=======
import OptimizedAvatar from "../Chat/OptimizedAvatar";
>>>>>>> 8ef048b3
export const HEADER_HEIGHT = 80;
export const HEADER_HEIGHT_MOBILE = 72;

export const orangeDark = "#FF6D00";
export const orange900 = "#E56200";

type AppHeaderProps = {
  setRightPanelVisible: any;
  rightPanelVisible: boolean;
  loading: boolean;
  confirmIt: any;
  setSidebarView: any;
  handleNotificationPopup: (event: React.MouseEvent<HTMLElement>) => void;
  notifications: INotification[];
};
const AppHeader = forwardRef(
  (
    {
      setRightPanelVisible,
      rightPanelVisible,
      loading,
      confirmIt,
      setSidebarView,
      handleNotificationPopup,
      notifications,
    }: AppHeaderProps,
    ref
  ) => {
    const [{ isAuthenticated, user }] = useAuth();
    const [handleThemeSwitch] = useThemeChange();
    const theme = useTheme();
    const router = useRouter();
    const [profileMenuOpen, setProfileMenuOpen] = useState(null);
    const [percentageUploaded, setPercentageUploaded] = useState(0);
    const [isUploading, setIsUploading] = useState(false);
    const [profileImage, setProfileImage] = useState("");
    const isProfileMenuOpen = Boolean(profileMenuOpen);
    const db = getFirestore();

    const [usersNodesViews, setUsersNodesViews] = useState<any>({});

    const signOut = async () => {
      router.push(ROUTES.signIn);
      getAuth().signOut();
    };

    const handleProfileMenuOpen = (event: any) => {
      setProfileMenuOpen(event.currentTarget);
    };
    const inputEl = useRef<HTMLInputElement>(null);

    const handleProfileMenuClose = () => {
      setProfileMenuOpen(null);
    };

    const updateUserImage = async (imageUrl: string) => {
      const userDoc = doc(collection(db, USERS), user?.uname);
      await updateDoc(userDoc, { imageUrl });
    };

    useEffect(() => {
      // Calculate the timestamp for 10 minutes ago
      const tenMinutesAgo = Timestamp.fromMillis(
        new Date().getTime() - 10 * 60 * 1000
      );

      // Use a query with a where clause to filter users who interacted within the last 10 minutes
      const usersQuery = query(
        collection(db, "users"),
        where("lastInteracted", ">=", tenMinutesAgo)
      );

      const unsubscribe = onSnapshot(usersQuery, (snapshot) => {
        setUsersNodesViews((prevUsersNodesViews: any) => {
          const updatedUsersData = { ...prevUsersNodesViews };

          snapshot.docChanges().forEach((change) => {
            const doc = change.doc;
            const userId = doc.id;
            const data = doc.data();
            const ontologyPath = data.ontologyPath;

            if (
              (change.type === "added" || change.type === "modified") &&
              ontologyPath
            ) {
              updatedUsersData[userId] = {
                node: ontologyPath.at(-1),
                imageUrl: data.imageUrl,
                fName: data.fName,
                lName: data.lName,
                lastInteracted: timeAgo(data.lastInteracted),
              };
            } else if (change.type === "removed") {
              delete updatedUsersData[userId];
            }
          });

          return updatedUsersData;
        });
      });

      return () => unsubscribe();
    }, []);

    console.log(usersNodesViews, "usersNodesViews");

    const handleImageChange = useCallback(
      async (event: any) => {
        try {
          event.preventDefault();
          const storage = getStorage();
          const auth = getAuth();
          const userId = user?.userId;
          const userAuthObj = auth.currentUser;
          if (!userAuthObj) return;

          const image = event.target.files[0];
          if (!image || !image?.type) {
            confirmIt(
              "Oops! Something went wrong with the image upload. Please try uploading a different image.",
              "Ok",
              ""
            );
          } else if (
            image.type !== "image/jpg" &&
            image.type !== "image/jpeg" &&
            image.type !== "image/png"
          ) {
            confirmIt(
              "We only accept JPG, JPEG, or PNG images. Please upload another image.",
              "Ok",
              ""
            );
          } else if (image.size > 1024 * 1024) {
            confirmIt(
              "We only accept file sizes less than 1MB for profile images. Please upload another image.",
              "Ok",
              ""
            );
          } else {
            setIsUploading(true);

            let bucket = "ontology-41607.appspot.com";
            if (isValidHttpUrl(bucket)) {
              const { hostname } = new URL(bucket);
              bucket = hostname;
            }
            const rootURL = "https://storage.googleapis.com/" + bucket + "/";
            const picturesFolder = rootURL + "profilePicture/";
            const imageNameSplit = image.name.split(".");
            const imageExtension = imageNameSplit[imageNameSplit.length - 1];
            let imageFileName =
              userId + "/" + new Date().toUTCString() + "." + imageExtension;
            const storageRef = refStorage(
              storage,
              picturesFolder + imageFileName
            );
            const task = uploadBytesResumable(storageRef, image);
            task.on(
              "state_changed",
              function progress(snapshot) {
                setPercentageUploaded(
                  Math.ceil(
                    (100 * snapshot.bytesTransferred) / snapshot.totalBytes
                  )
                );
              },
              function error(err) {
                setIsUploading(false);
                confirmIt(
                  "There is an error with uploading your picture. Please try again! If the problem persists, try another picture.",
                  "Ok",
                  ""
                );
              },
              async function complete() {
                let imageGeneratedUrl = await getDownloadURL(storageRef);
                // imageGeneratedUrl = addSuffixToUrlGMT(
                //   imageGeneratedUrl,
                //   "_430x1300"
                // );
                setProfileImage(imageGeneratedUrl);
                await updateUserImage(imageGeneratedUrl);
                setIsUploading(false);
                setProfileMenuOpen(null);
                setPercentageUploaded(100);
              }
            );
          }
        } catch (err) {
          console.error("Image Upload Error: ", err);
          setIsUploading(false);
        }
      },
      [user]
    );

    const handleEditImage = useCallback(() => {
      if (!inputEl.current) return;
      if (false) return;
      inputEl.current.click();
    }, [inputEl]);

    const renderProfileMenu = (
      <Menu
        id="ProfileMenu"
        anchorEl={profileMenuOpen}
        open={isProfileMenuOpen}
        onClose={handleProfileMenuClose}
      >
        {" "}
        {isAuthenticated && user && (
          <Typography sx={{ p: "6px 16px" }}>
            {capitalizeString(user.fName ?? "")}
          </Typography>
        )}
        {isAuthenticated && user && (
          <MenuItem sx={{ flexGrow: 3 }} onClick={handleEditImage}>
            {isUploading ? (
              <Box sx={{ mr: "15px" }}>
                <LinearProgress sx={{ width: "25px" }} />
              </Box>
            ) : (
              <CameraAltIcon sx={{ mr: "5px" }} />
            )}

            <span id="picture"> Change Photo</span>
            <input
              type="file"
              ref={inputEl}
              onChange={handleImageChange}
              accept="image/png, image/jpg, image/jpeg"
              hidden
            />
          </MenuItem>
        )}
        {isAuthenticated && user && (
          <MenuItem sx={{ flexGrow: 3 }} onClick={signOut}>
            <LogoutIcon sx={{ mr: "5px" }} />{" "}
            <span id="LogoutText">Logout</span>
          </MenuItem>
        )}
      </Menu>
    );
    const toggleRightPanel = () => {
      setRightPanelVisible(!rightPanelVisible);
    };

    useEffect(() => {
      if (!user?.uname) return;
      const userRef = doc(collection(db, USERS), user.uname);
      updateDoc(userRef, {
        rightPanel: !rightPanelVisible,
      });
    }, [user, rightPanelVisible]);

    const getStructureForJSON = (data: INode) => {
      const getTitles = (property: any) => {
        return Object.values(property)
          .flat()
          .map((prop: any) => prop.title);
      };

      const { properties } = data;
      for (let property in properties) {
        if (typeof properties[property] !== "string") {
          properties[property] = getTitles(properties[property]);
        }
      }
      return {
        title: data.title,
        generalizations: getTitles(data.generalizations),
        specializations: getTitles(data.specializations),
        parts: [],
        isPartOf: [],
        ...properties,
      };
    };

    const handleDownload = useCallback(async () => {
      try {
        const nodesCollection = query(
          collection(db, NODES),
          where("deleted", "==", false)
        );
        const querySnapshot = await getDocs(nodesCollection);

        const data = querySnapshot.docs.map((doc) =>
          getStructureForJSON({
            ...doc.data(),
          } as INode)
        );

        const blob = new Blob([JSON.stringify(data, null, 2)], {
          type: "application/json",
        });

        const link = document.createElement("a");
        link.href = URL.createObjectURL(blob);
        link.download = "nodes-data.json";
        document.body.appendChild(link);
        link.click();
        document.body.removeChild(link);
      } catch (error) {
        console.error("Error downloading JSON: ", error);
      }
    }, [db, user]);

    const displayInheritanceSettings = () => {
      setRightPanelVisible(true);
      setSidebarView(2);
    };
    return (
      <>
        <Box
          ref={ref}
          sx={{
            background: (theme) =>
              theme.palette.mode === "dark"
                ? "rgba(0,0,0,.72)"
                : DESIGN_SYSTEM_COLORS.gray200,
            backdropFilter: "saturate(180%) blur(10px)",
            position: "sticky",
            top: "0",
            // zIndex: "22",
          }}
        >
          <Stack
            direction={"row"}
            justifyContent="space-between"
            alignItems="center"
            spacing={{ xs: "2px", sm: "8px", md: "16px" }}
            sx={{
              px: { xs: "16px", sm: "32px" },
              maxWidth: "100%",
              margin: "auto",
              height: {
                xs: `${HEADER_HEIGHT_MOBILE}px`,
                md: `${HEADER_HEIGHT}px`,
              },
            }}
          >
            <Stack direction={"row"} alignItems="center" spacing={"16px"}>
              <Avatar
                src={
                  theme.palette.mode === "dark" ? mitLogoDark.src : mitLogo.src
                }
                alt="logo"
                sx={{
                  cursor: "pointer",
                  width: "240px",
                  height: "auto",
                  borderRadius: 0,
                }}
              />
            </Stack>
            <Box sx={{ display: "flex" }}>
              {Object.values(usersNodesViews).map((c: any) => (
                <Tooltip
                  key={`${c.fName} ${c.lName}`}
                  title={
                    <Box>
                      <strong>{`${c.fName} ${c.lName}`}</strong>{" "}
                      {`viewed ${c.node.title} ${c.lastInteracted}`}
                    </Box>
                  }
                >
                  <Box>
                    <OptimizedAvatar
                      alt={`${c.fName} ${c.lName}`}
                      imageUrl={c.imageUrl || ""}
                      size={30}
                      sx={{ border: "none" }}
                    />
                    <Box
                      sx={{ background: "#12B76A", fontSize: "1px" }}
                      className="UserStatusOnlineIcon"
                    />
                  </Box>
                </Tooltip>
              ))}
            </Box>
            {!loading && (
              <Stack
                direction={"row"}
                justifyContent="flex-end"
                alignItems="center"
                spacing={"8px"}
              >
                <Button onClick={displayInheritanceSettings} variant="outlined">
                  Manage inheritance
                </Button>
                <Button onClick={() => handleDownload()} variant="outlined">
                  Download as JSON
                </Button>
                <Button
                  onClick={toggleRightPanel}
                  variant={rightPanelVisible ? "contained" : "outlined"}
                >
                  {rightPanelVisible ? "Hide Right Panel" : "Show Right Panel"}
                </Button>
                <IconButton onClick={handleNotificationPopup}>
                  <>
                    {notifications.length > 0 && (
                      <Badge
                        sx={{ position: "absolute", right: 10, top: 10 }}
                        color="error"
                        badgeContent={notifications.length}
                      />
                    )}
                    <NotificationsIcon />
                  </>
                </IconButton>
                <Tooltip title="Change theme">
                  <IconButton onClick={handleThemeSwitch} size="small">
                    {theme.palette.mode === "dark" ? (
                      <LightModeIcon />
                    ) : (
                      <DarkModeIcon />
                    )}
                  </IconButton>
                </Tooltip>

                {isAuthenticated && user && (
                  <Tooltip title={capitalizeString(user.fName ?? "")}>
                    <IconButton onClick={handleProfileMenuOpen}>
                      <Avatar
                        src={profileImage || user.imageUrl || NO_IMAGE_USER}
                      />
                    </IconButton>
                  </Tooltip>
                )}
              </Stack>
            )}
          </Stack>
          {isAuthenticated && user && renderProfileMenu}
        </Box>
      </>
    );
  }
);

AppHeader.displayName = "AppHeader";

const AppHeaderMemoized = React.memo(AppHeader);

export default AppHeaderMemoized;<|MERGE_RESOLUTION|>--- conflicted
+++ resolved
@@ -93,11 +93,8 @@
 import { isValidHttpUrl } from " @components/lib/utils/utils";
 import { NO_IMAGE_USER } from " @components/lib/CONSTANTS";
 import { INode } from " @components/types/INode";
-<<<<<<< HEAD
 import { INotification } from " @components/types/IChat";
-=======
 import OptimizedAvatar from "../Chat/OptimizedAvatar";
->>>>>>> 8ef048b3
 export const HEADER_HEIGHT = 80;
 export const HEADER_HEIGHT_MOBILE = 72;
 
