--- conflicted
+++ resolved
@@ -187,7 +187,6 @@
   };
 };
 
-<<<<<<< HEAD
 export type TreeData = {
   id: string;
   name: string;
@@ -199,7 +198,6 @@
   task?: boolean;
   comments?: boolean;
 };
-=======
 
 /**
  * Temporary types for activity flow implementation
@@ -280,5 +278,4 @@
 
 export function isTaskActivity(activity: IActivity): activity is ITaskActivity {
   return activity.type === ACTIVITY_TYPES.TASK;
-}
->>>>>>> 68a4c75e
+}