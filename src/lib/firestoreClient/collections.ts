--- conflicted
+++ resolved
@@ -9,17 +9,13 @@
 export const PROMPT_LOGS = "promptLogs";
 export const COPILOT_PROMPTS = "copilotPrompts";
 export const NODES_ONET = "oNetNodes";
-<<<<<<< HEAD
+export const API_KEYS = "apiKeys";
+export const API_LOGS = 'apiLogs';
+export const API_METRICS = 'apiMetrics';
 export const ALGORITHMS = "algorithms";
 
 /* consultant */
 export const GROUPS = "groups";
 export const LINKS = "links";
 export const DIAGRAMS = "diagrams";
-export const INHERITANCE_FOR_PARTS_COLLECTION_NAME = "inheritanceForParts";
-=======
-export const API_KEYS = "apiKeys";
-export const API_LOGS = 'apiLogs';
-export const API_METRICS = 'apiMetrics';
-export const ALGORITHMS = "algorithms";
->>>>>>> f8b762df
+export const INHERITANCE_FOR_PARTS_COLLECTION_NAME = "inheritanceForParts";