export const NODES = "nodes";
export const LOGS = "logs";
export const CLIENT_ERRORS = "clientErrors";
export const USERS = "users";
export const LOCKS = "locks";
export const MESSAGES = "messages";
export const NODES_LOGS = "nodeLogs";
export const GUIDELINES = "guidelines";
export const PROMPT_LOGS = "promptLogs";
export const COPILOT_PROMPTS = "copilotPrompts";
export const NODES_ONET = "oNetNodes";
<<<<<<< HEAD
export const API_KEYS = "apiKeys";
export const API_LOGS = 'apiLogs';
export const API_METRICS = 'apiMetrics';
=======
export const ALGORITHMS = "algorithms";
>>>>>>> 1c74e35b
<|MERGE_RESOLUTION|>--- conflicted
+++ resolved
@@ -9,10 +9,7 @@
 export const PROMPT_LOGS = "promptLogs";
 export const COPILOT_PROMPTS = "copilotPrompts";
 export const NODES_ONET = "oNetNodes";
-<<<<<<< HEAD
 export const API_KEYS = "apiKeys";
 export const API_LOGS = 'apiLogs';
 export const API_METRICS = 'apiMetrics';
-=======
-export const ALGORITHMS = "algorithms";
->>>>>>> 1c74e35b
+export const ALGORITHMS = "algorithms";